# Config file for setup of OpenMDAO branch/release testing and remote building.
# Each section (other than DEFAULT) represents a host.  The section name is
# used by various OpenMDAO remote testing/building scripts (via the --host=  option)
# to specify the host to run on.  
# The 'user' field must be supplied if the remote username is different from 
# the current username.
#
# Section type: EC2 image
# Required fields:
#    image_id:        Amazon image id
#    instance_type:   indicates size of the instance (c1.medium, m1.large, etc.)
#    security_groups: usually either default or windows
#    platform:        see below
#
# Section type: EC2 instance
# Required fields:
#    instance_id: Amazon image id (instance must already be running)
#    platform:        see below
#
# Section type: host with a known IP address
# Required fields:
#    addr: IP address of the host
#    platform:        see below
#
# All sections require the following fields:
#    user:     remote username (required only if different from current user)
#    platform: specifies the OS type (linux, windows, osx)
#    py:       python version to use on host, e.g., python2.7
#
# The default location for this file is ~/.openmdao/testhosts.cfg

# default settings used by each section if not overridden in the section
[DEFAULT]
identity: ~/.ssh/lovejoykey.pem
security_groups: default
debug: true
build_binaries: false

[meerkat32_py26]
image_id: ami-229f3b4b 
instance_type: c1.medium
user: ubuntu
platform: linux
py: python2.6
test_branch: false 
test_release: true

[meerkat64_py26]
image_id: ami-e09f3b89
instance_type: m1.large
user: ubuntu
platform: linux
py: python2.6
test_branch: false
test_release: true

[natty32_py27]
image_id: ami-809e3ae9 
instance_type: c1.medium
user: ubuntu
platform: linux
py: python2.7
test_branch: false 
test_release: true
pull_docs: true

[natty64_py27]
image_id: ami-e89e3a81
instance_type: m1.large
user: ubuntu
platform: linux
py: python2.7
test_release: true

[oscelot32_py27]
image_id: ami-dccd68b5 
instance_type: c1.medium
user: ubuntu
platform: linux
py: python2.7
test_branch: true
test_release: true

[oscelot64_py27]
image_id: ami-2e9f3b47 
instance_type: c1.medium
user: ubuntu
platform: linux
py: python2.7
test_branch: true
test_release: true

<<<<<<< HEAD

[oscelot32_py27]
image_id: ami-dccd68b5 
=======
[pangolin32_py27]
image_id: ami-90cc69f9 
>>>>>>> e531f270
instance_type: c1.medium
user: ubuntu
platform: linux
py: python2.7
<<<<<<< HEAD
test_branch: true

[pangolin32_py27]
image_id: ami-90cc69f9 
=======
test_branch: false 
test_release: true

[pangolin64_py27]
image_id: ami-74993d1d 
>>>>>>> e531f270
instance_type: c1.medium
user: ubuntu
platform: linux
py: python2.7
test_branch: true
<<<<<<< HEAD
=======
test_release: true
pull_docs: true
>>>>>>> e531f270

[win2008_32_py26]
image_id: ami-19d50670
instance_type: c1.medium
user: Administrator
security_groups: windows
platform: windows
py: python2.6
test_branch: true
test_release: true
build_binaries: true

[win2008_32_py27]
image_id: ami-9fd506f6
instance_type: c1.medium
user: Administrator
security_groups: windows
platform: windows
py: python2.7
test_branch: true
build_binaries: true

[win2008_32_py27_no_compilers]
image_id: ami-1fd70476
instance_type: c1.medium
user: Administrator
security_groups: windows
platform: windows
py: python2.7
test_release: true

[win2008_64_py26]
image_id: ami-6fd40706
instance_type: m1.large
user: Administrator
security_groups: windows
platform: windows
py: python2.6
test_release: true

[win2008_64_py27]
image_id: ami-49d40720
instance_type: m1.large
user: Administrator
security_groups: windows
platform: windows
py: python2.7
test_release: true

[win2008_32_pyXY27]
image_id: ami-98c51df1
instance_type: c1.medium
user: Administrator
security_groups: windows
platform: windows
py: python2.7
test_release: true

[win2003_32_pyXY27]
image_id: ami-2ae23843
instance_type: c1.medium
user: Administrator
security_groups: windows
platform: windows
py: python2.7
test_release: false 

[win2003_32_py26]
image_id: ami-a18f56c8
instance_type: c1.medium
user: Administrator
security_groups: windows
platform: windows
py: python2.6
test_release: true


# an EC2 instance (linux, 32 bit) that must be started before use
#[meerkat32_instance]
#instance_id: i-27ba1746
#user: ubuntu
#platform: linux

# a non-EC2 host, in this case an OS X machine
#[local_mac]
#addr: 192.168.1.14
#user: foo
#platform: osx
#py: python2.6
#test_release: true
#test_branch: true

<|MERGE_RESOLUTION|>--- conflicted
+++ resolved
@@ -90,40 +90,24 @@
 test_branch: true
 test_release: true
 
-<<<<<<< HEAD
-
-[oscelot32_py27]
-image_id: ami-dccd68b5 
-=======
 [pangolin32_py27]
 image_id: ami-90cc69f9 
->>>>>>> e531f270
-instance_type: c1.medium
-user: ubuntu
-platform: linux
-py: python2.7
-<<<<<<< HEAD
-test_branch: true
-
-[pangolin32_py27]
-image_id: ami-90cc69f9 
-=======
+instance_type: c1.medium
+user: ubuntu
+platform: linux
+py: python2.7
 test_branch: false 
 test_release: true
 
 [pangolin64_py27]
 image_id: ami-74993d1d 
->>>>>>> e531f270
-instance_type: c1.medium
-user: ubuntu
-platform: linux
-py: python2.7
-test_branch: true
-<<<<<<< HEAD
-=======
+instance_type: c1.medium
+user: ubuntu
+platform: linux
+py: python2.7
+test_branch: true
 test_release: true
 pull_docs: true
->>>>>>> e531f270
 
 [win2008_32_py26]
 image_id: ami-19d50670
