"""
The Container class
"""

#public symbols
__all__ = ["Container"]

import copy
import sys
import traceback
import re
import pprint

import weakref
# the following is a monkey-patch to correct a problem with
# copying/deepcopying weakrefs There is an issue in the python issue tracker
# regarding this, but it isn't fixed yet.

# pylint: disable-msg=W0212
copy._copy_dispatch[weakref.ref] = copy._copy_immutable  
copy._deepcopy_dispatch[weakref.ref] = copy._deepcopy_atomic
copy._deepcopy_dispatch[weakref.KeyedRef] = copy._deepcopy_atomic
# pylint: enable-msg=W0212

import networkx as nx
<<<<<<< HEAD
from enthought.traits.api import HasTraits, implements, Missing, TraitError,\
                                 BaseStr, Undefined, push_exception_handler,\
                                 Python, TraitType, Property, Trait, on_trait_change
=======

from enthought.traits.api import HasTraits, implements, Missing, TraitError, \
                                 BaseStr, Undefined, push_exception_handler, \
                                 Python, TraitType, Property, Trait
>>>>>>> fdb56765
from enthought.traits.trait_handlers import NoDefaultSpecified
from enthought.traits.has_traits import FunctionType
from enthought.traits.trait_base import not_none

# pylint apparently doesn't understand namespace packages...
# pylint: disable-msg=E0611,F0401

from openmdao.main.log import Logger, logger, LOG_DEBUG
from openmdao.main.factorymanager import create as fmcreate
import openmdao.util.save_load
from openmdao.util.save_load import SAVE_CPICKLE
from openmdao.main.unitsfloat import convert_units


# this causes any exceptions occurring in trait handlers to be re-raised.
# Without this, the default behavior is for the exception to be logged and not
# re-raised.
<<<<<<< HEAD
push_exception_handler(handler = lambda o,t,ov,nv: None,
                       reraise_exceptions = True,
                       main = True,
                       locked = True )

# regex to check for valid names.  Added '.' as allowed because
# npsscomponent uses it...
_namecheck_rgx = re.compile(
    '([_a-zA-Z][_a-zA-Z0-9]*)+(\.[_a-zA-Z][_a-zA-Z0-9]*)*')
    
=======
push_exception_handler(handler=lambda o,t,ov,nv: None,
                       reraise_exceptions=True, main=True, locked=True)

>>>>>>> fdb56765
class _DumbTmp(object):
    pass

class PathProperty(TraitType):
    """A trait that allows attributes in child objects to be referenced
    using an alias in a parent scope.
    """
    def __init__(self, default_value=NoDefaultSpecified, **metadata):
        ref_name = metadata.get('ref_name')
        if not ref_name:
            raise TraitError("PathProperty constructor requires a"
                             " 'ref_name' argument.")
        self._names = ref_name.split('.')
        if len(self._names) < 2:
            raise TraitError("PathProperty ref_name must have at least "
                             "two entries in the path."
                             " The given ref_name was '%s'" % ref_name)        
        #make weakref to a transient object to force a re-resolve later
        #without an extra check of self._ref is None
        self._ref = weakref.ref(_DumbTmp()) 
        super(PathProperty, self).__init__(default_value, **metadata)

    def __getstate__(self):
        state = self.__dict__.copy()
        state['_ref'] = self._ref()
        return state
    
    def __setstate__(self, state):
        self.__dict__.update(state)
        if self._ref is None:
            self._ref = weakref.ref(_DumbTmp())
        else:
            self._ref = weakref.ref(self._ref)
    
    def _resolve(self, obj):
        """Try to resolve down to the last containing object in the path and
        store a weakref to that object.
        """
        try:
            for name in self._names[:-1]:
                obj = getattr(obj, name)
        except AttributeError:
            raise TraitError("PathProperty cannot resolve path '%s'" % 
                             '.'.join(self._names))
        self._last_name = self._names[len(self._names)-1]
        self._ref = weakref.ref(obj)
        return obj
            
    def get(self, obj, name):
        """Return the value of the referenced attribute."""
        return getattr(self._ref() or self._resolve(obj), self._last_name)

    def set(self, obj, name, value):
        """Set the value of the referenced attribute."""
        if self.iostatus == 'out':
            raise TraitError('%s is an output trait and cannot be set' % name)
        
        if self.trait:
            value = self.trait.validate(obj, name, value)
        
        setattr(self._ref() or self._resolve(obj), self._last_name, value)
    
        
def path_to_root(node):
    """An generator the returns nodes from the given
    node up to (and including) the root node of a tree.
    It assumes that node objects contain a 'parent' attribute.
    """
    while node:
        yield node
        node = node.parent

class Container(HasTraits):
    """ Base class for all objects having Traits that are visible 
    to the framework"""
   
    #parent = WeakRef(Container, allow_none=True, adapt='no', transient=True)
    parent = Python
    
    # this will automagically call _get_log_level and _set_log_level when needed
    log_level = Property(desc='Logging message level')
    
    __ = Python
    
    def __init__(self, doc=None):
        super(Container, self).__init__() 
        self._valid_dict = {}  # contains validity flag for each io Trait
        self._sources = {}  # for checking that destination traits cannot be 
                          # set by other objects
        # for keeping track of dynamically added traits for serialization
        self._added_traits = {}  
                          
        self.parent = None
        self._name = None
        
        self._inputs = None
        self._outputs = None
        self._containers = None
        
        self._call_hierarchy_defined = True
        
        if doc is not None:
            self.__doc__ = doc

        self._logger = Logger('')
        self.log_level = LOG_DEBUG

        self._io_graph = None
        
        self._is_top = False
                    
        # Call _io_trait_changed if any trait having 'iostatus' metadata is
        # changed. We originally used the decorator @on_trait_change for this,
        # but it failed to be activated properly when our objects were
        # unpickled.
        self.on_trait_change(self._io_trait_changed, '+iostatus')
        
        self.on_trait_change(self._par_update, 'parent')
                
    def _get_is_top(self):
        return self._is_top
    
    def _set_is_top(self, value):
        if value is True:
            self._is_top = True
            self.hierarchy_defined()
            for cont in self.list_containers():
                getattr(self, cont).hierarchy_defined()
        else:
            self._is_top = False
            self._call_hierarchy_defined = True
            for cont in self.list_containers():
                getattr(self, cont)._call_hierarchy_defined = True
        
    is_top = property(_get_is_top, _set_is_top)
    
    def _par_update(self, obj, name, value):
        """This is called when the parent attribute is changed."""
        self._logger.rename(self.get_pathname().replace('.', ','))
 
    def _get_name(self):
        if self._name is None:
            if self.parent:
                self._name = self.parent.findname(self)
            if self._name is None:
                self._name = ''
        return self._name

    def _set_name(self, name):
        match = _namecheck_rgx.search(name)
        if match is None or match.group() != name:
            raise NameError("name '%s' contains illegal characters" % name)
        self._name = name
        self._logger.rename(self._name)
        
    name = property(_get_name, _set_name)
    
    def findname(self, obj):
        """Return the object within this object's dict that has the given name.
        Return None if not found.
        """
        for name,val in self.__dict__.items():
            if val is obj:
                return name
        return None
    
    def get_default_name(self, scope):
        """Return a unique name for the given object in the given scope."""
        classname = self.__class__.__name__.lower()
        if scope is None:
            sdict = {}
        else:
            sdict = scope.__dict__
            
        ver = 1
        while '%s%d' % (classname,ver) in sdict:
            ver += 1
        return '%s%d' % (classname,ver)
        
    def get_pathname(self, rel_to_scope=None):
        """ Return full path name to this container, relative to scope
        rel_to_scope. If rel_to_scope is None, return the full pathname.
        """
        path = []
        obj = self
        name = obj.name
        while obj != rel_to_scope and name:
            path.append(name)
            obj = obj.parent
            if obj is None:
                break
            name = obj.name
        return '.'.join(path[::-1])
            
    #
    #  HasTraits overrides
    #
    
    def __getstate__(self):
        """Return dict representing this container's state."""
        state = super(Container, self).__getstate__()
        dct = {}
        for name,trait in state['_added_traits'].items():
            if trait.transient is not True:
                dct[name] = trait
        state['_added_traits'] = dct
        
        # remove call to _io_trait_changed if any trait having 'iostatus'
        # metadata is changed
        self.on_trait_change(self._io_trait_changed, '+iostatus', remove=True)
        
        return state

    def __setstate__(self, state):
        """Restore this component's state."""
        super(Container, self).__setstate__({})
        self.__dict__.update(state)
        
        # restore call to _io_trait_changed to catch changes to any trait
        # having 'iostatus' metadata
        self.on_trait_change(self._io_trait_changed, '+iostatus')
        
        # restore dynamically added traits, since they don't seem
        # to get restored automatically
        for name,trait in self._added_traits.items():
            self.add_trait(name, trait)
         
        # after unpickling, implicitly defined traits disappear, so we have to
        # recreate them by assigning them to themselves.       
        #TODO: I'm probably missing something. There has to be a better way to
        #      do this...
        for name, val in self.__dict__.items():
            if not self.trait(name) and not name.startswith('__'):
                setattr(self, name, val) # force def of implicit trait

    def add_trait(self, name, *trait):
        """Overrides HasTraits definition of add_trait in order to
        keep track of dynamically added traits for serialization.
        """
        if len( trait ) == 0:
            raise ValueError, 'No trait definition was specified.'
        elif len(trait) > 1:
            trait = Trait(*trait)
        else:
            trait = trait[0]
            
        self._added_traits[name] = trait
        super(Container, self).add_trait(name, trait)
        
    def remove_trait(self, name):
        """Overrides HasTraits definition of remove_trait in order to
        keep track of dynamically added traits for serialization.
        """
        # this just forces the regeneration (lazily) of the lists of
        # inputs, outputs, and containers
        self._trait_added_changed(name)
        
        del self._added_traits[name]
        super(Container, self).remove_trait(name)
            
    def trait_get(self, *names, **metadata):
        """Override the HasTraits version of this because if we don't,
        HasTraits.__getstate__ won't return our instance traits.
        """
        if len(names) == 0:
            names = self._traits_meta_filter(None, **metadata).keys()
        return super(Container, self).trait_get(*names, **metadata)
        
        
    # call this if any trait having 'iostatus' metadata is changed    
    #@on_trait_change('+iostatus') 
    def _io_trait_changed(self, obj, name, old, new):
        # setting old to Undefined is a kludge to bypass the destination check
        # when we call this directly from Assembly as part of setting this
        # attribute from an existing connection.
        if self.trait(name).iostatus == 'in':
            if old is not Undefined and name in self._sources:
                self.raise_exception(
                    "'%s' is already connected to source '%s' and "
                    "cannot be directly set"%
                    (name, self._sources[name]), TraitError)
            self._call_execute = True
        if self.get_valid(name):  # if var is not already invalid
            self.invalidate_deps([name], notify_parent=True)

    # error reporting stuff
    def _get_log_level(self):
        """Return logging message level."""
        return self._logger.level

    def _set_log_level(self, level):
        """Set logging message level."""
        self._logger.level = level

<<<<<<< HEAD
=======
    def rename(self, name):
        """Change name of self and associated logger."""
        if not name:
            self.raise_exception('name must be non-null', NameError)
        try:
            self.name = name
        except TraitError, err:
            self.raise_exception(str(err), NameError)
        self._logger.rename(self.get_pathname().replace('.', ','))

>>>>>>> fdb56765
    def get_wrapped_attr(self, name):
        """If the named trait can return a TraitValMetaWrapper, then this
        function will return that, with the value set to the current
        value of the named attribute. Otherwise, it functions like
        getattr, just returning the named attribute. Raises an exception
        if the named trait cannot be found.
        """
        trait = self.trait(name)
        if trait is None:
            self.raise_exception("trait '%s' does not exist" %
                                 name, TraitError)
            
        # trait itself is most likely a CTrait, which doesn't have
        # access to member functions on the original trait, aside
        # from validate and one or two others, so we need to get access 
        # to the original trait which is held in the 'trait_type' attribute.
        ttype = trait.trait_type
        getwrapper = getattr(ttype, 'get_val_meta_wrapper', None)
        if getwrapper is not None:
            wrapper = getwrapper()
            wrapper.value = getattr(self, name)
            return wrapper
        
        return getattr(self, name)
        
    def get_valid(self, name):
        """Get the value of the validity flag for the io trait with the given
        name.
        """
        valid = self._valid_dict.get(name, Missing)
        if valid is Missing:
            trait = self.trait(name)
            if trait and trait.iostatus:
                self._valid_dict[name] = False
                return False
            else:
                self.raise_exception(
                    "cannot get valid flag of '%s' because it's not "
                    "an io trait." % name, RuntimeError)
        return valid
    
    def get_valids(self, names):
        """Get a list of validity flags for the io traits with the given
        names.
        """
        return [self.get_valid(v) for v in names]

    def set_valid(self, name, valid):
        """Mark the io trait with the given name as valid or invalid."""
        if name in self._valid_dict:
            self._valid_dict[name] = valid
        else:
            trait = self.trait(name)
            if trait and trait.iostatus:
                self._valid_dict[name] = valid
            else:
                self.raise_exception(
                    "cannot set valid flag of '%s' because "
                    "it's not an io trait." % name, RuntimeError)

<<<<<<< HEAD
    def add_container(self, name, obj):
        """Add a Container object to this Container.
        Returns the added Container object.
        """
=======
    def add_child(self, obj):
        """Add a Container object to this Container."""
>>>>>>> fdb56765
        if obj == self:
            self.raise_exception('cannot make an object a child of itself',
                                 RuntimeError)
            
        if isinstance(obj, Container):
            obj.parent = self
            # if an old child with that name exists, remove it
            if self.contains(name):
                self.remove_container(name)
            setattr(self, name, obj)
            obj.name = name
            # if this object is already installed in a hierarchy,
            # then go ahead and tell the obj that its hierarchy is
            # defined
            if self._call_hierarchy_defined is False:
                obj.hierarchy_defined()
        else:
            self.raise_exception("'"+str(type(obj))+
                    "' object is not an instance of Container.",
                    TypeError)
        return obj
        
    def remove_container(self, name):
        """Remove the specified child from this container and remove any
        public Variable objects that reference that child. Notify any
        observers."""
        trait = self.trait(name)
        if trait is not None:
            self.remove_trait(name)
        else:
            self.raise_exception("cannot remove child '%s': not found"%
                                 name, TraitError)

    def hierarchy_defined(self):
        """Called after the hierarchy containing this Container has been
        defined back to the root. This does not guarantee that all sibling
        Containers have been defined. (Containers should not be referencing
        their siblings anyway). It also does not guarantee that this component
        is fully configured to execute. Classes that override this function
        must still call the base class version.
        """
        self._call_hierarchy_defined = False
        for cont in self.list_containers():
            getattr(self, cont).hierarchy_defined()
            
    def unit_convert(self, name, units):
        """Return the value of the named io trait converted to the given
        units.
        """
        desttrait = self.trait(name)
        if desttrait is None:
            self.raise_exception("attribute '%s' not found"%name,
                                 TraitError)
        destunits = desttrait.units
        if destunits is None:
            raise self.raise_exception("'%s' has no units" % name,
                                       TraitError)
        else:
            return convert_units(getattr(self, name), destunits, units)

    def dump(self, recurse=False, stream=None):
        """Print all items having iostatus metadata and
        their corresponding values to the given stream. If the stream
        is not supplied, it defaults to sys.stdout.
        """
        pprint.pprint(dict([(n,str(v)) 
                        for n,v in self.items(recurse=recurse, 
                                              iostatus=not_none)]),
                      stream)
    
    def items(self, recurse=False, **metadata):
        """Return a list of tuples of the form (rel_pathname, obj) for each
        trait of this Container that matches the given metadata. If recurse is
        True, also iterate through all child Containers of each Container
        found.
        """
        return self._items(set([id(self.parent)]), recurse, **metadata)
        
    def keys(self, recurse=False, **metadata):
        """Return a list of the relative pathnames of children of this
        Container that match the given metadata. If recurse is True, child
        Containers will also be iterated over.
        """
        return [tup[0] for tup in self._items(set([id(self.parent)]), 
                                              recurse, **metadata)]
        
    def values(self, recurse=False, **metadata):
        """Return a list of children of this Container that have matching 
        trait metadata. If recurse is True, child Containers will also be 
        iterated over.
        """
        return [tup[1] for tup in self._items(set([id(self.parent)]), 
                                              recurse, **metadata)]

    def list_inputs(self, valid=None):
        """Return a list of names of input values. If valid is not None,
        the the list will contain names of inputs with matching validity.
        """
        if self._inputs is None:
            self._inputs = self.keys(iostatus='in')
            
        if valid is None:
            return self._inputs
        else:
            fval = self.get_valid
            return [n for n in self._inputs if fval(n)==valid]
        
    def list_outputs(self, valid=None):
        """Return a list of names of output values. If valid is not None,
        the the list will contain names of outputs with matching validity.
        """
        if self._outputs is None:
            self._outputs = self.keys(iostatus='out')
            
        if valid is None:
            return self._outputs
        else:
            fval = self.get_valid
            return [n for n in self._outputs if fval(n)==valid]
        
    def list_containers(self):
        """Return a list of names of child Containers."""
        if self._containers is None:
            dct = self.__dict__
            self._containers = [n for n,v in dct.items() 
<<<<<<< HEAD
                                  if isinstance(v,Container) and v is not self.parent]            
=======
                                  if isinstance(v, Container)]            
>>>>>>> fdb56765
        return self._containers
    
    def _traits_meta_filter(self, traits=None, **metadata):
        """This returns a dict that contains all entries in the traits dict
        that match the given metadata.
        """
        if traits is None:
            traits = self.traits()  # don't pass **metadata here
            traits.update(self._instance_traits())
            
        result = {}
        for name, trait in traits.items():
            if trait.type is 'event':
                continue
            for meta_name, meta_eval in metadata.items():
                if type(meta_eval) is FunctionType:
                    if not meta_eval(getattr(trait, meta_name)):
                        break
                elif meta_eval != getattr(trait, meta_name):
                    break
            else:
                result[name] = trait

        return result
        
    def _items(self, visited, recurse=False, **metadata):
        """Return an iterator that returns a list of tuples of the form 
        (rel_pathname, obj) for each trait of this Container that matches
        the given metadata. If recurse is True, also iterate through all
        child Containers of each Container found.
        """
        if id(self) not in visited:
            visited.add(id(self))
            match_dict = self._traits_meta_filter(**metadata)
            
            if recurse:
                for name in self.list_containers():
                    obj = getattr(self, name)
                    if name in match_dict and id(obj) not in visited:
                        yield(name, obj)
                    if obj:
                        for chname, child in obj._items(visited, recurse, 
                                                        **metadata):
                            yield ('.'.join([name, chname]), child)
                            
            for name, trait in match_dict.items():
                obj = getattr(self, name)
                if id(obj) not in visited:
                    if isinstance(obj, Container):
                        if not recurse:
                            yield (name, obj)
                    elif trait.iostatus is not None:
                        yield (name, obj)

<<<<<<< HEAD
    
=======
    def get_pathname(self, rel_to_scope=None):
        """ Return full path name to this container, relative to scope
        rel_to_scope. If rel_to_scope is None, return the full pathname.
        """
        path = []
        obj = self
        while obj is not None and obj != rel_to_scope and obj.name:
            path.append(obj.name)
            obj = obj.parent
        if len(path) > 0:
            return '.'.join(path[::-1])
        else:
            return ''
        
>>>>>>> fdb56765
    def contains(self, path):
        """Return True if the child specified by the given dotted path
        name is publicly accessibly and is contained in this Container. 
        """
        tup = path.split('.', 1)
        if len(tup) == 1:
            return getattr(self, path, Missing) is not Missing
        
        obj = getattr(self, tup[0], Missing)
        if obj is not Missing:
            if isinstance(obj, Container):
                return obj.contains(tup[1])
            else:
                return getattr(obj, tup[1], Missing) is not Missing
        return False
    
    def create(self, type_name, name, version=None, server=None, 
               res_desc=None):
        """Create a new object of the specified type inside of this
        Container.
        
        Returns the new object.        
        """
        obj = fmcreate(type_name, version, server, res_desc)
        self.add_container(name, obj)
        return obj

    def invoke(self, path, *args, **kwargs):
        """Call the callable specified by **path**, which may be a simple
        name or a dotted path, passing the given arguments to it, and 
        return the result.
        """
        if path:
            tup = path.split('.')
            if len(tup) == 1:
                return getattr(self, path)(*args, **kwargs)
            else:
                obj = getattr(self, tup[0], Missing)
                if obj is Missing:
                    self.raise_exception("object has no attribute '%s'" % 
                                         tup[0], AttributeError)
                if len(tup) == 2:
                    return getattr(obj, tup[1])(*args, **kwargs)
                else:
                    return obj.invoke('.'.join(tup[1:]), *args, **kwargs)
        else:
            self.raise_exception("this object is not callable",
                                 RuntimeError)
        
    def get(self, path, index=None):
        """Return any public object specified by the given 
        path, which may contain '.' characters.  
        
        Returns the value specified by the name. This will either be the value
        of a Variable or some attribute of a Variable.
        
        """
        assert(path is None or isinstance(path, basestring))
        
        if path is None:
            if index is None:
                return self
            else:
                self.raise_exception(
                    'Cannot retrieve items from Container %s using '
                    'array notation.' % self.get_pathname(), 
                    AttributeError)
        
        tup = path.split('.')
        if len(tup) == 1:
            if index is None:
                obj = getattr(self, path, Missing)
                if obj is Missing:
                    self.raise_exception(
                        "object has no attribute '%s'" % path, 
                        AttributeError)
                return obj
            else:
                return self._array_get(path, index)
        else:
            obj = getattr(self, tup[0], Missing)
            if obj is Missing:
                self.raise_exception(
                    "object has no attribute '%s'" % tup[0], 
                    AttributeError)
            if len(tup) == 2 and index is None:
                return getattr(obj, tup[1])
            
            if isinstance(obj, Container):
                return obj.get('.'.join(tup[1:]), index)
            elif index is None:
                return getattr(obj, '.'.join(tup[1:]))
            else:
                return obj._array_get('.'.join(tup[1:]), index)

    def set_source(self, name, source):
        """Mark the named io trait as a destination by registering a source
        for it, which will prevent it from being set directly or connected 
        to another source.
        """
        if name in self._sources:
            self.raise_exception(
                "'%s' is already connected to source '%s'" % 
                (name, self._sources[name]), TraitError)
        self._sources[name] = source   
            
    def remove_source(self, destination):
        """Remove the source from the given destination io trait. This will
        allow the destination to later be connected to a different source or
        to have its value directly set.
        """
        del self._sources[destination]    
            
    def _check_trait_settable(self, name, srcname=None, force=False):
        if force:
            src = None
        else:
            src = self._sources.get(name, None)
        trait = self.trait(name)
        if trait:
            if trait.iostatus != 'in' and src is not None and src != srcname:
                self.raise_exception(
                    "'%s' is not an input trait and cannot be set" %
                    name, TraitError)
                
            if src is not None and src != srcname:
                self.raise_exception(
                    "'%s' is connected to source '%s' and cannot be "
                    "set by source '%s'" %
                    (name,src,srcname), TraitError)
        else:
            self.raise_exception("object has no attribute '%s'" % name,
                                 TraitError)
        return trait

    def set(self, path, value, index=None, srcname=None, force=False):
        """Set the value of the data object specified by the given path, which
        may contain '.' characters. If path specifies a Variable, then its
        value attribute will be set to the given value, subject to validation
        and constraints. index, if not None, should be a list of ints, at most
        one for each array dimension of the target value.
        """ 
        assert(isinstance(path, basestring))
        
        if path is None:
            if index is None:
                # should never get down this far
                self.raise_exception('this object cannot replace itself')
            else:
                self.raise_exception(
                    'Cannot set value at index %s'%
                    str(index), AttributeError)
                    
        tup = path.split('.')
        if len(tup) == 1:
            trait = self._check_trait_settable(path, srcname, force)
            if index is None:
                if trait is None:
                    self.raise_exception("object has no attribute '%s'" %
                                         path, TraitError)
                # bypass the callback here and call it manually after 
                # with a flag to tell it not to check if it's a destination
                self._trait_change_notify(False)
                try:
                    setattr(self, path, value)
                finally:
                    self._trait_change_notify(True)
                # now manually call the notifier with old set to Undefined
                # to avoid the destination check
                self._io_trait_changed(self, path, Undefined, 
                                       getattr(self, path))
            else:
                self._array_set(path, value, index)
        else:
            obj = getattr(self, tup[0], Missing)
            if obj is Missing:
                self.raise_exception("object has no attribute '%s'" % tup[0], 
                                     TraitError)
            if len(tup) == 2:
                if isinstance(obj, Container):
                    obj.set(tup[1], value, index, srcname=srcname, 
                            force=force)
                elif index is None:
                    setattr(obj, tup[1], value)
                else:
                    obj._array_set(tup[1], value, index)
            else:
                if isinstance(obj, Container):
                    obj.set('.'.join(tup[1:]), value, index, force=force)
                elif index is None:
                    setattr(obj, '.'.join(tup[1:]), value)
                else:
                    obj._array_set('.'.join(tup[1:]), value, index)

    def _array_set(self, name, value, index):
        arr = getattr(self, name)
        
        length = len(index)
        if length == 1:
            old = arr[index[0]]
            arr[index[0]] = value
        elif length == 2:
            old = arr[index[0]][index[1]]
            arr[index[0]][index[1]] = value
        elif length == 3:
            old = arr[index[0]][index[1]][index[2]]
            arr[index[0]][index[1]][index[2]] = value
        else:
            for idx in index[:-1]:
                arr = arr[idx]
            old = arr[index[length-1]]
            arr[index[length-1]] = value
                
        # setting of individual Array values doesn't seem to trigger
        # _io_trait_changed, so do it manually
        if old != value:
            self._io_trait_changed(self, name, arr, arr)
            
    def _array_get(self, name, index):
        arr = getattr(self, name)
        length = len(index)
        if length == 1:
            return arr[index[0]]
        elif length == 2:
            return arr[index[0]][index[1]]
        elif length == 3:
            return arr[index[0]][index[1]][index[2]]
        else:
            for idx in index:
                arr = arr[idx]
            return arr
    
    def config_from_obj(self, obj):
        """This is intended to allow a newer version of a component to
        configure itself based on an older version. By default, values
        of dictionary entries from the old object will be copied to the
        new one."""
        raise NotImplementedError("config_from_obj")

    def save_to_egg(self, name=None, version=None, py_dir=None,
                    src_dir=None, src_files=None, child_objs=None,
                    dst_dir=None, format=SAVE_CPICKLE, proto=-1,
                    use_setuptools=False):
        """Save state and other files to an egg. Analyzes the objects saved
        for distribution dependencies. Modules not found in any distribution
        are recorded in a '`name`.missing' file. Also creates and saves loader
        scripts for each entry point.

        - `name` defaults to the name of the container.
        - `version` defaults to the container's module __version__, or \
          a timestamp if no __version__ exists.
        - `py_dir` is the (root) directory for local Python files. \
           It defaults to the current directory.
        - `src_dir` is the root of all (relative) `src_files`.
        - `child_objs` is a list of child objects for additional entry points.
        - `dst_dir` is the directory to write the egg in.

        The resulting egg can be unpacked on UNIX via 'sh egg-file'.
        Returns (egg_filename, required_distributions, missing_modules).
        """
<<<<<<< HEAD
        if name is None:
            name = self.name
            
        if not name:
            name = self.get_default_name(self.parent)
            
=======
        name = name or self.name
>>>>>>> fdb56765
        if version is None:
            try:
                version = sys.modules[self.__class__.__module__].__version__
            except AttributeError:
                pass

        entry_pts = [(self, name, _get_entry_group(self))]

        # Child entry point names are the pathname, starting at self.
        if child_objs is not None:
            root_pathname = self.get_pathname()
            root_start = root_pathname.rfind('.')
            root_start = root_start+1 if root_start >= 0 else 0
            root_pathname += '.'
            for child in child_objs:
                pathname = child.get_pathname()
                if not pathname.startswith(root_pathname):
                    self.raise_exception('%s is not a child of %s'
                                         % (pathname, root_pathname),
                                         RuntimeError)
                entry_pts.append((child, pathname[root_start:],
                                  _get_entry_group(child)))

        parent = self.parent
        self.parent = None  # Don't want to save stuff above us.
        try:
            return openmdao.util.save_load.save_to_egg(
                       entry_pts, version, py_dir, src_dir, src_files,
                       dst_dir, format, proto, self._logger, use_setuptools)
        except Exception, exc:
            self.raise_exception(str(exc), type(exc))
        finally:
            self.parent = parent


    def save(self, outstream, format=SAVE_CPICKLE, proto=-1):
        """Save the state of this object and its children to the given
        output stream. Pure Python classes generally won't need to
        override this because the base class version will suffice, but
        Python extension classes will have to override. The format
        can be supplied in case something other than cPickle is needed.
        """
        parent = self.parent
        # Don't want to save stuff above us.
        self.parent = None  
        try:
            openmdao.util.save_load.save(self, outstream, format, proto,
                                         self._logger)
        except Exception, exc:
            self.raise_exception(str(exc), type(exc))
        finally:
            self.parent = parent

    @staticmethod
    def load_from_eggfile(filename, install=True):
        """Extract files in egg to a subdirectory matching the saved object
        name, optionally install distributions the egg depends on, and then
        load object graph state.  Returns the root object.
        """
        # Load from file gets everything.
        entry_group = 'openmdao.top'
        entry_name = 'top'
        return openmdao.util.save_load.load_from_eggfile(filename, 
                                                         entry_group,
                                                         entry_name, 
                                                         install,
                                                         logger)
    @staticmethod
    def load_from_eggpkg(package, entry_name=None, instance_name=None):
        """Load object graph state by invoking the given package entry point.
        Returns the root object.
        """
        entry_group = 'openmdao.components'
        if not entry_name:
            entry_name = package  # Default component is top.
        return openmdao.util.save_load.load_from_eggpkg(package, 
                                                        entry_group,
                                                        entry_name,
                                                        instance_name, 
                                                        logger)

    @staticmethod
    def load(instream, format=SAVE_CPICKLE, package=None, 
             do_post_load=True, name=None):
        """Load object(s) from the input stream. Pure python classes generally
        won't need to override this, but extensions will. The format can be
        supplied in case something other than cPickle is needed.
        """
        top = openmdao.util.save_load.load(instream, format, 
                                           package, logger)
        
        if name:
            top.name = name
            
        if do_post_load:
            top.parent = None
            top.post_load()
        return top

    def post_load(self):
        """Perform any required operations after model has been loaded."""
        [x.post_load() for x in self.values() if isinstance(x, Container)]

    def pre_delete(self):
        """Perform any required operations before the model is deleted."""
        [x.pre_delete() for x in self.values() if isinstance(x, Container)]

    def get_io_graph(self):
        """Return a graph connecting our input variables to our output
        variables. In the case of a simple Container, all input variables are
        predecessors to all output variables.
        """
        # NOTE: if the _io_graph changes, this function must return a NEW
        # graph object instead of modifying the old one, because object
        # identity is used in the parent assembly to determine of the graph
        # has changed
        if self._io_graph is None:
            self._io_graph = nx.DiGraph()
            io_graph = self._io_graph
            name = self.name
            ins = ['.'.join([name, v]) for v in self.keys(iostatus='in')]
            outs = ['.'.join([name, v]) for v in self.keys(iostatus='out')]
            
            # add nodes for all of the variables
            io_graph.add_nodes_from(ins)
            io_graph.add_nodes_from(outs)
            
            # specify edges, with all inputs as predecessors to all outputs
            for invar in ins:
                io_graph.add_edges_from([(invar, o) for o in outs])
        return self._io_graph
    
    def _build_trait(self, ref_name, iostatus=None, trait=None):
        """Asks the component to dynamically create a trait for the 
        attribute given by ref_name, based on whatever knowledge the
        component has of that attribute.
        """
        names = ref_name.split('.')
        obj = self
        for name in names:
            obj = getattr(obj, name)
        # if we make it to here, object specified by ref_name exists
        return PathProperty(ref_name=ref_name, iostatus=iostatus, 
                            trait=trait)

    def make_public(self, obj_info, iostatus='in'):
        """Create trait(s) specified by the contents of obj_info. Calls
        _build_trait(), which can be overridden by subclasses, to create each
        trait.
        """
        if isinstance(obj_info, basestring) or isinstance(obj_info, tuple):
            lst = [obj_info]
        else:
            lst = obj_info

        for entry in lst:
            iostat = iostatus
            trait = None
            
            if isinstance(entry, basestring):
                name = entry
                ref_name = name
            elif isinstance(entry, tuple):
                name = entry[0]  # wrapper name
                ref_name = entry[1] or name # internal name
                try:
                    iostat = entry[2] # optional iostatus
                    trait = entry[3]  # optional validation trait
                except IndexError:
                    pass
            else:
                self.raise_exception('make_public cannot add trait %s' % entry,
                                     TraitError)
                
            trait = self._build_trait(ref_name, iostat, trait)
            
            self.add_trait(name, trait)

    def get_dyn_trait(self, name, iostat):
        """Retrieves the named trait, attempting to create it on-the-fly if
        it doesn't already exist.
        """
        trait = self.trait(name)
        
        if trait is None:
            try:
                # check to see if component has the ability to create traits
                # on-the-fly
                self.hoist(name, iostat)
            except AttributeError:
                self.raise_exception("Cannot locate trait named '%s'" %
                                     name, NameError)
            return self.trait(name)
        return trait

    def hoist(self, path, io_status=None, trait=None):
        """Create a trait that maps to some internal variable designated by a
        dotted path. If a trait is supplied as an argument, use that trait as
        a validator for the hoisted value. The resulting trait will have the
        dotted path as its name.
        """
        oldtrait = self.trait(path)
        if oldtrait is None:
            if trait is None:
                self.make_public((path, path, io_status))
            else:
                self.make_public((path, path, io_status, trait))                
        else:
            self.raise_exception("'%s' has already been hoisted." % path, 
                                 RuntimeError)
        return path
    
    def _trait_added_changed(self, name):
        """Called any time a new trait is added to this container."""
        self._inputs = None
        self._outputs = None
        self._containers = None
    
    def raise_exception(self, msg, exception_class=Exception):
        """Raise an exception."""
        full_msg = '%s: %s' % (self.get_pathname(), msg)
        self._logger.error(msg)
        raise exception_class(full_msg)
    
    def exception(self, msg, *args, **kwargs):
        """Log traceback from within exception handler."""
        self._logger.critical(msg, *args, **kwargs)
        self._logger.critical(traceback.format_exc())

    def error(self, msg, *args, **kwargs):
        """Record an error message."""
        self._logger.error(msg, *args, **kwargs)
        
    def warning(self, msg, *args, **kwargs):
        """Record a warning message."""
        self._logger.warning(msg, *args, **kwargs)
        
    def info(self, msg, *args, **kwargs):
        """Record an informational message."""
        self._logger.info(msg, *args, **kwargs)
        
    def debug(self, msg, *args, **kwargs):
        """Record a debug message."""
        self._logger.debug(msg, *args, **kwargs)


def _get_entry_group(obj):
    """Return entry point group for given object type."""
    if _get_entry_group.group_map is None:
        # Fill-in here to avoid import loop.
        from openmdao.main.api import Component
        _get_entry_group.group_map = [
            (Component, 'openmdao.components'),
            (Container, 'openmdao.containers'),
        ]

    for cls, group in _get_entry_group.group_map:
        if isinstance(obj, cls):
            return group

    raise TypeError('No entry point group defined for %r' % obj)

_get_entry_group.group_map = None  # Map from class to group name.

<|MERGE_RESOLUTION|>--- conflicted
+++ resolved
@@ -3,7 +3,7 @@
 """
 
 #public symbols
-__all__ = ["Container"]
+__all__ = ["Container", "path_to_root", "set_as_top", "PathProperty"]
 
 import copy
 import sys
@@ -23,16 +23,9 @@
 # pylint: enable-msg=W0212
 
 import networkx as nx
-<<<<<<< HEAD
 from enthought.traits.api import HasTraits, implements, Missing, TraitError,\
                                  BaseStr, Undefined, push_exception_handler,\
                                  Python, TraitType, Property, Trait, on_trait_change
-=======
-
-from enthought.traits.api import HasTraits, implements, Missing, TraitError, \
-                                 BaseStr, Undefined, push_exception_handler, \
-                                 Python, TraitType, Property, Trait
->>>>>>> fdb56765
 from enthought.traits.trait_handlers import NoDefaultSpecified
 from enthought.traits.has_traits import FunctionType
 from enthought.traits.trait_base import not_none
@@ -47,10 +40,35 @@
 from openmdao.main.unitsfloat import convert_units
 
 
+def path_to_root(node):
+    """An generator the returns nodes from the given
+    node up to (and including) the root node of a tree.
+    It assumes that node objects contain a 'parent' attribute.
+    """
+    while node:
+        yield node
+        node = node.parent
+        
+def set_as_top(cont):
+    """Specifies that the given Container is the top of a 
+    Container hierarchy.
+    """
+    cont.hierarchy_defined()
+    return cont
+
+def deep_setattr(obj, path, value):
+    """A multi-level setattr, setting the value of an
+    attribute specified by a dotted path.
+    """
+    tup = path.split('.')
+    for name in tup[:-1]:
+        obj = getattr(obj, name)
+    setattr(obj, tup[-1], value)
+    
+
 # this causes any exceptions occurring in trait handlers to be re-raised.
 # Without this, the default behavior is for the exception to be logged and not
 # re-raised.
-<<<<<<< HEAD
 push_exception_handler(handler = lambda o,t,ov,nv: None,
                        reraise_exceptions = True,
                        main = True,
@@ -61,11 +79,6 @@
 _namecheck_rgx = re.compile(
     '([_a-zA-Z][_a-zA-Z0-9]*)+(\.[_a-zA-Z][_a-zA-Z0-9]*)*')
     
-=======
-push_exception_handler(handler=lambda o,t,ov,nv: None,
-                       reraise_exceptions=True, main=True, locked=True)
-
->>>>>>> fdb56765
 class _DumbTmp(object):
     pass
 
@@ -73,7 +86,7 @@
     """A trait that allows attributes in child objects to be referenced
     using an alias in a parent scope.
     """
-    def __init__(self, default_value=NoDefaultSpecified, **metadata):
+    def __init__ ( self, default_value = NoDefaultSpecified, **metadata ):
         ref_name = metadata.get('ref_name')
         if not ref_name:
             raise TraitError("PathProperty constructor requires a"
@@ -129,15 +142,6 @@
         setattr(self._ref() or self._resolve(obj), self._last_name, value)
     
         
-def path_to_root(node):
-    """An generator the returns nodes from the given
-    node up to (and including) the root node of a tree.
-    It assumes that node objects contain a 'parent' attribute.
-    """
-    while node:
-        yield node
-        node = node.parent
-
 class Container(HasTraits):
     """ Base class for all objects having Traits that are visible 
     to the framework"""
@@ -161,9 +165,9 @@
         self.parent = None
         self._name = None
         
-        self._inputs = None
-        self._outputs = None
-        self._containers = None
+        self._input_names = None
+        self._output_names = None
+        self._container_names = None
         
         self._call_hierarchy_defined = True
         
@@ -175,8 +179,6 @@
 
         self._io_graph = None
         
-        self._is_top = False
-                    
         # Call _io_trait_changed if any trait having 'iostatus' metadata is
         # changed. We originally used the decorator @on_trait_change for this,
         # but it failed to be activated properly when our objects were
@@ -185,23 +187,6 @@
         
         self.on_trait_change(self._par_update, 'parent')
                 
-    def _get_is_top(self):
-        return self._is_top
-    
-    def _set_is_top(self, value):
-        if value is True:
-            self._is_top = True
-            self.hierarchy_defined()
-            for cont in self.list_containers():
-                getattr(self, cont).hierarchy_defined()
-        else:
-            self._is_top = False
-            self._call_hierarchy_defined = True
-            for cont in self.list_containers():
-                getattr(self, cont)._call_hierarchy_defined = True
-        
-    is_top = property(_get_is_top, _set_is_top)
-    
     def _par_update(self, obj, name, value):
         """This is called when the parent attribute is changed."""
         self._logger.rename(self.get_pathname().replace('.', ','))
@@ -322,7 +307,6 @@
         # this just forces the regeneration (lazily) of the lists of
         # inputs, outputs, and containers
         self._trait_added_changed(name)
-        
         del self._added_traits[name]
         super(Container, self).remove_trait(name)
             
@@ -360,19 +344,6 @@
         """Set logging message level."""
         self._logger.level = level
 
-<<<<<<< HEAD
-=======
-    def rename(self, name):
-        """Change name of self and associated logger."""
-        if not name:
-            self.raise_exception('name must be non-null', NameError)
-        try:
-            self.name = name
-        except TraitError, err:
-            self.raise_exception(str(err), NameError)
-        self._logger.rename(self.get_pathname().replace('.', ','))
-
->>>>>>> fdb56765
     def get_wrapped_attr(self, name):
         """If the named trait can return a TraitValMetaWrapper, then this
         function will return that, with the value set to the current
@@ -433,15 +404,10 @@
                     "cannot set valid flag of '%s' because "
                     "it's not an io trait." % name, RuntimeError)
 
-<<<<<<< HEAD
     def add_container(self, name, obj):
         """Add a Container object to this Container.
         Returns the added Container object.
         """
-=======
-    def add_child(self, obj):
-        """Add a Container object to this Container."""
->>>>>>> fdb56765
         if obj == self:
             self.raise_exception('cannot make an object a child of itself',
                                  RuntimeError)
@@ -454,8 +420,9 @@
             setattr(self, name, obj)
             obj.name = name
             # if this object is already installed in a hierarchy,
-            # then go ahead and tell the obj that its hierarchy is
-            # defined
+            # then go ahead and tell the obj (which will in turn
+            # tell all of its children) that its hierarchy is
+            # defined.
             if self._call_hierarchy_defined is False:
                 obj.hierarchy_defined()
         else:
@@ -478,10 +445,9 @@
     def hierarchy_defined(self):
         """Called after the hierarchy containing this Container has been
         defined back to the root. This does not guarantee that all sibling
-        Containers have been defined. (Containers should not be referencing
-        their siblings anyway). It also does not guarantee that this component
-        is fully configured to execute. Classes that override this function
-        must still call the base class version.
+        Containers have been defined. It also does not guarantee that this
+        component is fully configured to execute. Classes that override this
+        function must call their base class version.
         """
         self._call_hierarchy_defined = False
         for cont in self.list_containers():
@@ -540,39 +506,35 @@
         """Return a list of names of input values. If valid is not None,
         the the list will contain names of inputs with matching validity.
         """
-        if self._inputs is None:
-            self._inputs = self.keys(iostatus='in')
+        if self._input_names is None:
+            self._input_names = self.keys(iostatus='in')
             
         if valid is None:
-            return self._inputs
+            return self._input_names
         else:
             fval = self.get_valid
-            return [n for n in self._inputs if fval(n)==valid]
+            return [n for n in self._input_names if fval(n)==valid]
         
     def list_outputs(self, valid=None):
         """Return a list of names of output values. If valid is not None,
         the the list will contain names of outputs with matching validity.
         """
-        if self._outputs is None:
-            self._outputs = self.keys(iostatus='out')
+        if self._output_names is None:
+            self._output_names = self.keys(iostatus='out')
             
         if valid is None:
-            return self._outputs
+            return self._output_names
         else:
             fval = self.get_valid
-            return [n for n in self._outputs if fval(n)==valid]
+            return [n for n in self._output_names if fval(n)==valid]
         
     def list_containers(self):
         """Return a list of names of child Containers."""
-        if self._containers is None:
+        if self._container_names is None:
             dct = self.__dict__
-            self._containers = [n for n,v in dct.items() 
-<<<<<<< HEAD
+            self._container_names = [n for n,v in dct.items() 
                                   if isinstance(v,Container) and v is not self.parent]            
-=======
-                                  if isinstance(v, Container)]            
->>>>>>> fdb56765
-        return self._containers
+        return self._container_names
     
     def _traits_meta_filter(self, traits=None, **metadata):
         """This returns a dict that contains all entries in the traits dict
@@ -587,15 +549,15 @@
             if trait.type is 'event':
                 continue
             for meta_name, meta_eval in metadata.items():
-                if type(meta_eval) is FunctionType:
-                    if not meta_eval(getattr(trait, meta_name)):
+                if type( meta_eval ) is FunctionType:
+                    if not meta_eval(getattr(trait,meta_name)):
                         break
-                elif meta_eval != getattr(trait, meta_name):
+                elif meta_eval != getattr(trait,meta_name):
                     break
             else:
-                result[name] = trait
-
-        return result
+                result[ name ] = trait
+
+        return result       
         
     def _items(self, visited, recurse=False, **metadata):
         """Return an iterator that returns a list of tuples of the form 
@@ -626,24 +588,7 @@
                     elif trait.iostatus is not None:
                         yield (name, obj)
 
-<<<<<<< HEAD
-    
-=======
-    def get_pathname(self, rel_to_scope=None):
-        """ Return full path name to this container, relative to scope
-        rel_to_scope. If rel_to_scope is None, return the full pathname.
-        """
-        path = []
-        obj = self
-        while obj is not None and obj != rel_to_scope and obj.name:
-            path.append(obj.name)
-            obj = obj.parent
-        if len(path) > 0:
-            return '.'.join(path[::-1])
-        else:
-            return ''
-        
->>>>>>> fdb56765
+    
     def contains(self, path):
         """Return True if the child specified by the given dotted path
         name is publicly accessibly and is contained in this Container. 
@@ -691,7 +636,7 @@
                     return obj.invoke('.'.join(tup[1:]), *args, **kwargs)
         else:
             self.raise_exception("this object is not callable",
-                                 RuntimeError)
+                                 RuntimeError)        
         
     def get(self, path, index=None):
         """Return any public object specified by the given 
@@ -738,7 +683,7 @@
                 return getattr(obj, '.'.join(tup[1:]))
             else:
                 return obj._array_get('.'.join(tup[1:]), index)
-
+     
     def set_source(self, name, source):
         """Mark the named io trait as a destination by registering a source
         for it, which will prevent it from being set directly or connected 
@@ -833,10 +778,14 @@
             else:
                 if isinstance(obj, Container):
                     obj.set('.'.join(tup[1:]), value, index, force=force)
-                elif index is None:
-                    setattr(obj, '.'.join(tup[1:]), value)
+                elif index is not None:
+                    obj._array_set('.'.join(tup[1:]), value, index)
                 else:
-                    obj._array_set('.'.join(tup[1:]), value, index)
+                    try:
+                        deep_setattr(obj, '.'.join(tup[1:]), value)
+                    except Exception:
+                        self.raise_exception("object has no attribute '%s'" % 
+                                             path, TraitError)
 
     def _array_set(self, name, value, index):
         arr = getattr(self, name)
@@ -904,22 +853,16 @@
         The resulting egg can be unpacked on UNIX via 'sh egg-file'.
         Returns (egg_filename, required_distributions, missing_modules).
         """
-<<<<<<< HEAD
-        if name is None:
-            name = self.name
+        name = name or self.name
             
         if not name:
             name = self.get_default_name(self.parent)
             
-=======
-        name = name or self.name
->>>>>>> fdb56765
         if version is None:
             try:
                 version = sys.modules[self.__class__.__module__].__version__
             except AttributeError:
                 pass
-
         entry_pts = [(self, name, _get_entry_group(self))]
 
         # Child entry point names are the pathname, starting at self.
@@ -948,7 +891,6 @@
         finally:
             self.parent = parent
 
-
     def save(self, outstream, format=SAVE_CPICKLE, proto=-1):
         """Save the state of this object and its children to the given
         output stream. Pure Python classes generally won't need to
@@ -984,6 +926,7 @@
     @staticmethod
     def load_from_eggpkg(package, entry_name=None, instance_name=None):
         """Load object graph state by invoking the given package entry point.
+        If specified, the root object is renamed to `instance_name`.
         Returns the root object.
         """
         entry_group = 'openmdao.components'
@@ -1004,10 +947,8 @@
         """
         top = openmdao.util.save_load.load(instream, format, 
                                            package, logger)
-        
         if name:
             top.name = name
-            
         if do_post_load:
             top.parent = None
             top.post_load()
@@ -1015,11 +956,13 @@
 
     def post_load(self):
         """Perform any required operations after model has been loaded."""
-        [x.post_load() for x in self.values() if isinstance(x, Container)]
+        [x.post_load() for x in self.values() 
+                                          if isinstance(x,Container)]
 
     def pre_delete(self):
         """Perform any required operations before the model is deleted."""
-        [x.pre_delete() for x in self.values() if isinstance(x, Container)]
+        [x.pre_delete() for x in self.values() 
+                                          if isinstance(x,Container)]
 
     def get_io_graph(self):
         """Return a graph connecting our input variables to our output
@@ -1091,6 +1034,7 @@
             trait = self._build_trait(ref_name, iostat, trait)
             
             self.add_trait(name, trait)
+        
 
     def get_dyn_trait(self, name, iostat):
         """Retrieves the named trait, attempting to create it on-the-fly if
@@ -1109,6 +1053,7 @@
             return self.trait(name)
         return trait
 
+    
     def hoist(self, path, io_status=None, trait=None):
         """Create a trait that maps to some internal variable designated by a
         dotted path. If a trait is supplied as an argument, use that trait as
@@ -1128,9 +1073,9 @@
     
     def _trait_added_changed(self, name):
         """Called any time a new trait is added to this container."""
-        self._inputs = None
-        self._outputs = None
-        self._containers = None
+        self._input_names = None
+        self._output_names = None
+        self._container_names = None
     
     def raise_exception(self, msg, exception_class=Exception):
         """Raise an exception."""
@@ -1158,7 +1103,6 @@
     def debug(self, msg, *args, **kwargs):
         """Record a debug message."""
         self._logger.debug(msg, *args, **kwargs)
-
 
 def _get_entry_group(obj):
     """Return entry point group for given object type."""
