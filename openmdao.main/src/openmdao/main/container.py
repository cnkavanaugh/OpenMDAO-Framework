--- conflicted
+++ resolved
@@ -56,9 +56,10 @@
     'shallow': copy.copy
     }
 
-_iodict = { 'out': 'output', 'in': 'input' }
+_iodict = {'out': 'output', 'in': 'input'}
 
 _missing = object()
+
 
 def get_closest_proxy(start_scope, pathname):
     """Resolve down to the closest in-process parent object
@@ -85,7 +86,7 @@
     """
     top = Container()
     for key, val in dct.items():
-        if isinstance(val, dict): # it's a dict, so this is a Container
+        if isinstance(val, dict):  # it's a dict, so this is a Container
             top.add(key, build_container_hierarchy(val))
         else:
             setattr(top, key, val)
@@ -95,10 +96,11 @@
 # this causes any exceptions occurring in trait handlers to be re-raised.
 # Without this, the default behavior is for the exception to be logged and not
 # re-raised.
-push_exception_handler(handler = lambda o, t, ov, nv: None,
-                       reraise_exceptions = True,
-                       main = True,
-                       locked = True )
+push_exception_handler(handler=lambda o, t, ov, nv: None,
+                       reraise_exceptions=True,
+                       main=True,
+                       locked=True)
+
 
 class _ContainerDepends(object):
     """An object that bookkeeps connections to/from Container variables."""
@@ -108,7 +110,7 @@
     def check_connect(self, srcpath, destpath):
         dpdot = destpath+'.'
         for dst, src in self._srcs.items():
-            if destpath.startswith(dst+'.') or dst.startswith(dpdot) or dst==destpath:
+            if destpath.startswith(dst + '.') or dst.startswith(dpdot) or dst == destpath:
                 raise RuntimeError("'%s' is already connected to source '%s'" %
                                    (dst, src))
 
@@ -373,7 +375,7 @@
         if cname == cname2 and cname is not None:
             self.raise_exception("Can't disconnect '%s' from '%s'. "
                                  "Both variables are on the same component" %
-                                 (srcpath,destpath), RuntimeError)
+                                 (srcpath, destpath), RuntimeError)
 
         self._depgraph.disconnect(srcpath, destpath)
 
@@ -383,7 +385,7 @@
     def is_valid(self):
         return True
 
-    def get_trait ( self, name, copy = False ):
+    def get_trait(self, name, copy=False):
         """Returns the trait indicated by name, or None if not found.  No recursive
         search is performed if name contains dots.  This is a replacement
         for the trait() method on HasTraits objects because that method
@@ -405,13 +407,13 @@
     #  HasTraits overrides
     #
 
-    def __deepcopy__ ( self, memo ):
+    def __deepcopy__(self, memo):
         """ Overrides deepcopy for HasTraits because otherwise we lose instance
         traits when we copy. :(
         """
-        id_self = id( self )
+        id_self = id(self)
         if id_self in memo:
-            return memo[ id_self ]
+            return memo[id_self]
 
         # Make sure HasTraits is performing all deepcopies. We need this
         # in order for our sub-components and objects to get deep-copied.
@@ -427,11 +429,6 @@
         olditraits = self._instance_traits()
         for name, trait in olditraits.items():
             if trait.type is not 'event' and name in self._added_traits:
-<<<<<<< HEAD
-
-                result.add_trait(name, _clone_trait(trait))
-                result.__dict__[name] = self.__dict__[name]
-=======
                 if isinstance(trait.trait_type, VarTree):
                     if name not in result._added_traits:
                         result.add_trait(name, _clone_trait(trait))
@@ -439,8 +436,6 @@
                     result.add_trait(name, _clone_trait(trait))
                 if name in self.__dict__:  # Not true with VarTree
                     result.__dict__[name] = self.__dict__[name]
->>>>>>> 6d999a99
-
         return result
 
     def __getstate__(self):
@@ -501,8 +496,8 @@
         #TODO: I'm probably missing something. There has to be a better way to
         #      do this...
         for name, val in self.__dict__.items():
-            if not name.startswith('__') and not self.get_trait(name) :
-                setattr(self, name, val) # force def of implicit trait
+            if not name.startswith('__') and not self.get_trait(name):
+                setattr(self, name, val)  # force def of implicit trait
 
         self._cached_traits_ = None
 
@@ -732,7 +727,7 @@
                 self.remove_trait(name)
             return obj
         else:
-            self.raise_exception("cannot remove '%s': not found"%
+            self.raise_exception("cannot remove '%s': not found" %
                                  name, AttributeError)
 
     @rbac(('owner', 'user'))
@@ -851,14 +846,13 @@
             if not io_only and slot_attr is not None:
 
                 # We can hide slots (e.g., the Workflow slot in drivers)
-                if 'hidden' not in meta or meta['hidden'] == False:
+                if 'hidden' not in meta or meta['hidden'] is False:
                     slots.append(slot_attr)
 
         attrs["Inputs"] = variables
         if slots:
             attrs['Slots'] = slots
         return attrs
-
 
     # Can't use items() since it returns a generator (won't pickle).
     @rbac(('owner', 'user'))
@@ -880,13 +874,13 @@
             if not events and trait.type is 'event':
                 continue
             for meta_name, meta_eval in metadata.items():
-                if type( meta_eval ) is FunctionType:
+                if type(meta_eval) is FunctionType:
                     if not meta_eval(getattr(trait, meta_name)):
                         break
                 elif meta_eval != getattr(trait, meta_name):
                     break
             else:
-                result[ name ] = trait
+                result[name] = trait
 
         return result
 
@@ -1006,7 +1000,7 @@
         else:
             # TODO: fix this...
             if '[' in path:
-                path,idx = path.replace(']', '').split('[')
+                path, idx = path.replace(']', '').split('[')
                 if path and idx.isdigit():
                     obj = getattr(self, path, Missing)[int(idx)]
                 else:
@@ -1034,7 +1028,7 @@
             self.raise_exception(
                 "'%s' is connected to source '%s' and cannot be "
                 "set by source '%s'" %
-                (path,source,src), RuntimeError)
+                (path, source, src), RuntimeError)
 
     def get_iotype(self, name):
         return self.get_trait(name).iotype
@@ -1084,7 +1078,7 @@
             except Exception:
                 return self._set_failed(path, value, index, src, force)
 
-            if iotype == 'in' or src is not None: # setting an input or a boundary output, so have to check source
+            if iotype == 'in' or src is not None:  # setting an input or a boundary output, so have to check source
                 if not force:
                     self._check_source(path, src)
                 if index is None:
@@ -1154,7 +1148,7 @@
         # FIXME: if people register other callbacks on a trait, they won't
         #        be called if we do it this way
         eq = (old == value)
-        if not isinstance(eq, bool): # FIXME: probably a numpy sub-array. assume value has changed for now...
+        if not isinstance(eq, bool):  # FIXME: probably a numpy sub-array. assume value has changed for now...
             eq = False
         if not eq:
             self._call_execute = True
@@ -1174,7 +1168,7 @@
                 self._trait_change_notify(True)
             self.raise_exception(
                 "'%s' is already connected to source '%s' and "
-                "cannot be directly set"%
+                "cannot be directly set" %
                 (name, self._depgraph.get_source(name)), RuntimeError)
 
     def _input_nocheck(self, name, old):
@@ -1618,6 +1612,7 @@
         return False
     return hasattr(obj, parts[-1])
 
+
 def deep_getattr(obj, pathname):
     """Returns the attrbute indicated by the given pathname or raises
     and exception if it doesn't exist.
@@ -1706,10 +1701,10 @@
             name = entry.replace('.', '_')
         elif isinstance(entry, tuple):
             ref_name = entry[0]  # internal name
-            name = entry[1] or ref_name.replace('.', '_') # wrapper name
+            name = entry[1] or ref_name.replace('.', '_')  # wrapper name
             try:
-                iostat = entry[2] # optional iotype/metadata
-                trait = entry[3]  # optional validation trait
+                iostat = entry[2]  # optional iotype/metadata
+                trait = entry[3]   # optional validation trait
             except IndexError:
                 pass
         else:
@@ -1730,4 +1725,4 @@
             cont.raise_exception("Can't create trait for '%s' because it wasn't"
                                  " found" % ref_name, AttributeError)
 
-        cont.add_trait(name, cont.build_trait(ref_name, iostat, trait))
+        cont.add_trait(name, cont.build_trait(ref_name, iostat, trait))