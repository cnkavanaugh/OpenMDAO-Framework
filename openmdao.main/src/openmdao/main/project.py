"""
Routines for handling 'Projects' in Python.
"""

import os
import sys
<<<<<<< HEAD
from inspect import isclass  # , getfile
=======
import shutil
from inspect import isclass
>>>>>>> 0e5da079
import tarfile
import cPickle as pickle
from tokenize import generate_tokens
import token
from cStringIO import StringIO

#from pkg_resources import get_distribution, DistributionNotFound

from openmdao.main.assembly import Assembly, set_as_top
from openmdao.main.component import SimulationRoot
from openmdao.main.variable import namecheck_rgx
<<<<<<< HEAD
from openmdao.main.factorymanager import create
=======
from openmdao.main.factorymanager import create as factory_create
from openmdao.main.mp_support import is_instance
>>>>>>> 0e5da079
from openmdao.util.fileutil import get_module_path, expand_path, file_md5
from openmdao.util.log import logger

# extension for project files
PROJ_FILE_EXT = '.proj'


def parse_archive_name(pathname):
    """Return the name of the project given the pathname of a project
    archive file.
    """
    if '.' in pathname:
        return '.'.join(os.path.basename(pathname).split('.')[:-1])
    else:
        return os.path.basename(pathname)


def project_from_archive(archive_name, proj_name=None, dest_dir=None, create=True):
    """Expand the given project archive file in the specified destination
    directory and return a Project object that points to the newly
    expanded project.

    archive_name: str
        Path to the project archive to be expanded.

    proj_name: str (optional)
        Name of the new project. Defaults to the name of the project contained
        in the name of the archive.

    dest_dir: str (optional)
        Directory where the project directory for the expanded archive will
        reside. Defaults to the directory where the archive is located.

    create: bool (optional)
        If True, create and return a Project object. Otherwise just unpack the
        project directory.
    """
    archive_name = expand_path(archive_name)

    if dest_dir is None:
        dest_dir = os.path.dirname(archive_name)
    else:
        dest_dir = expand_path(dest_dir)

    if proj_name is None:
        proj_name = parse_archive_name(archive_name)

    projpath = os.path.join(dest_dir, proj_name)

    if os.path.exists(projpath):
        raise RuntimeError("Directory '%s' already exists" % projpath)

    os.mkdir(projpath)
    if os.path.getsize(archive_name) > 0:
        try:
            f = open(archive_name, 'rb')
            tf = tarfile.open(fileobj=f, mode='r')
            tf.extractall(projpath)
        except Exception, err:
            print "Error expanding project archive:", err
        finally:
            tf.close()

    if create:
        return Project(projpath)


#def find_distrib_for_obj(obj):
    #"""Return the name of the distribution containing the module that
    #contains the given object, or None if it's not part of a distribution.
    #"""
    #try:
        #fname = getfile(obj)
    #except TypeError:
        #return None

    #modpath = get_module_path(fname)
    #parts = modpath.split('.')
    #l = len(parts)
    #for i in range(l):
        #try:
            #dist = get_distribution('.'.join(parts[:l-i]))
        #except DistributionNotFound:
            #continue
        #return dist
    #return None


_excluded_calls = set(['run', 'execute'])


def _check_hierarchy(pathname, objs):
    # any operation we apply to a given object will be cancelled
    # out if that object or any of its parents are overwritten
    # later. Returns True if the command applying to the object
    # indicated by the given pathname should be filtered out.
    if pathname in objs:
        return True
    for name in objs:
        if pathname.startswith(name + '.'):
            return True
    return False


def filter_macro(lines):
    """Removes commands from a macro that are overridden by later commands."""
    # FIXME: this needs a lot of work. Things get a little messy when you have
    # rename and move calls mixed in and I didn't have time to sort out those issues yet,
    # so right now I'm just filtering out multiple execfile() calls and all calls to
    # run() and execute().
    filt_lines = []
    #assigns = set()
    execs = set()
    #objs = set()
    for line in lines[::-1]:
        stripped = line.strip()
        if stripped.startswith('execfile'):
            lst = list(generate_tokens(StringIO(stripped).readline))
            if lst[0][1] == 'execfile':
                if lst[2][0] == token.STRING:
                    fname = lst[2][1].strip("'").strip('"')
                    if fname in execs:
                        continue
                    else:
                        execs.add(fname)
        else:
            match = namecheck_rgx.match(stripped)
            if match:
                full = match.group()
                #rest = stripped[len(full):].strip()
                parts = full.rsplit('.', 1)
                if len(parts) > 1:
                    # remove calls to run, execute, ...
                    if parts[1] in _excluded_calls:
                        continue
                    #elif parts[1] in ['add', 'remove']:
                        #lst = list(generate_tokens(StringIO(rest).readline))
                        #if lst[1][0] == token.STRING:
                            #pathname = '.'.join([parts[0],
                                                 #lst[1][1].strip("'").strip('"')])
                            #if _check_hierarchy(pathname, objs):
                                #continue
                            #objs.add(pathname)
                            #if parts[1] == 'remove': # don't include the remove command
                                #continue             # since there won't be anything to remove

                ## only keep the most recent assignment to any variable, and throw away
                ## assigns to variables in objects that have been overridden by newer ones with
                ## the same name.
                #if rest.startswith('='):
                    #if full in assigns or _check_hierarchy(full, objs):
                        #continue
                    #else:
                        #assigns.add(full)

        filt_lines.append(line)
<<<<<<< HEAD

    return filt_lines[::-1]  # reverse the result


=======
            
    return filt_lines[::-1] # reverse the result
    
>>>>>>> 0e5da079
class _ProjDict(dict):
    """Use this dict as globals when exec'ing files. It substitutes classes
    from the imported version of the file for the __main__ version.
    """
    def __init__(self):
        super(_ProjDict, self).__init__()
        self._modname = None

    def __getitem__(self, name):
        if self._modname:
            val = getattr(sys.modules[self._modname], name, None)
            if isclass(val):
                return val
        return super(_ProjDict, self).__getitem__(name)


class Project(object):
<<<<<<< HEAD
    def __init__(self, projpath, projdirfactory=None):
        """Initializes a Project containing the project found in the
=======
    def __init__(self, projpath):
        """Initializes a Project containing the project found in the 
>>>>>>> 0e5da079
        specified directory or creates a new project if one doesn't exist.

        projpath: str
            Path to the project's directory.
        """
        macro_exec = False
        self._recorded_cmds = []
        self.path = expand_path(projpath)
        self._model_globals = _ProjDict()
        self._init_globals()

<<<<<<< HEAD
        if projdirfactory:
            projdirfactory.project = self

        if os.path.isdir(projpath):
            self.activate()

            # locate file containing state, create it if it doesn't exist
            statefile = os.path.join(projpath, '_project_state')
            if os.path.exists(statefile):
                try:
                    with open(statefile, 'r') as f:
                        self._model_globals = pickle.load(f)
                        # this part is just to handle cases where a project was saved
                        # before _model_globals was changed to a _ProjDict
                        if not isinstance(self._model_globals, _ProjDict):
                            m = _ProjDict()
                            m.update(self._model_globals)
                            self._model_globals = m
                            self._init_globals()
                except Exception, e:
                    logger.error('Unable to restore project state: %s' % e)
                    macro_exec = True
            else:
                macro_exec = True
                logger.error("%s doesn't exist" % statefile)
            if macro_exec:
                self._initialize()
=======
        if os.path.isdir(projpath):
            self.activate()
        
            ## locate file containing state, create it if it doesn't exist
            #statefile = os.path.join(projpath, '_project_state')
            #if os.path.exists(statefile):
                #try:
                    #with open(statefile, 'r') as f:
                        #self._model_globals = pickle.load(f)
                        ## this part is just to handle cases where a project was saved
                        ## before _model_globals was changed to a _ProjDict
                        #if not isinstance(self._model_globals, _ProjDict):
                            #m = _ProjDict()
                            #m.update(self._model_globals)
                            #self._model_globals = m
                            #self._init_globals()
                            
                #except Exception, e:
                    #logger.error('Unable to restore project state: %s' % e)
                    #macro_exec = True
            #else:
                #macro_exec = True
                #logger.error("%s doesn't exist" % statefile)
            #if macro_exec:
            self._initialize()
>>>>>>> 0e5da079
            macro_file = os.path.join(self.path, '_project_macro')
            if os.path.isfile(macro_file):
                logger.info('Reconstructing project using macro')
                self.load_macro(macro_file, execute=True, strict=True)
        else:  # new project
            os.makedirs(projpath)
            self.activate()
            self._initialize()
            self.save()

    def _initialize(self):
<<<<<<< HEAD
        self._model_globals['top'] = set_as_top(Assembly())

=======
        self.command("top = set_as_top(create('openmdao.main.assembly.Assembly'))")
        
>>>>>>> 0e5da079
    def _init_globals(self):
        self._model_globals['create'] = self.create    # add create funct here so macros can call it
        self._model_globals['__name__'] = '__main__'  # set name to __main__ to allow execfile to work the way we want
        self._model_globals['execfile'] = self.execfile
        self._model_globals['set_as_top'] = set_as_top

<<<<<<< HEAD
=======
    def create(self, typname, version=None, server=None, res_desc=None, **ctor_args):
        if server is None and res_desc is None and typname in self._model_globals:
            return getattr(self._model_globals, typname)(**ctor_args)
        return factory_create(typname, version, server, res_desc, **ctor_args)

>>>>>>> 0e5da079
    @property
    def name(self):
        return os.path.basename(self.path)

    def __contains__(self, name):
        return name in self._model_globals

    def items(self):
        return self._model_globals.items()

    def execfile(self, fname, digest=None):
        # first, make sure file has been imported
        __import__(get_module_path(fname))
        newdigest = file_md5(fname)
        if digest and digest != newdigest:
            logger.warning("file '%s' has been modified since the last time it was exec'd" % fname)
        with open(fname) as f:
            contents = f.read()
        exec contents in self._model_globals

        # make the recorded execfile command use the current md5 hash
        self._recorded_cmds.append("execfile('%s', '%s')" % (fname, newdigest))

    def get(self, pathname):
        parts = pathname.split('.')
        try:
            obj = self._model_globals[parts[0]]
            for name in parts[1:]:
                obj = getattr(obj, name)
        except (KeyError, AttributeError) as err:
            raise AttributeError("'%s' not found: %s" % (pathname, str(err)))
        return obj

    def load_macro(self, fpath, execute=True, strict=False):
        with open(fpath, 'r') as f:
            for i, line in enumerate(filter_macro(f.readlines())):
                if execute:
                    try:
                        self.command(line.rstrip('\n'))
                    except Exception as err:
                        logger.error('file %s line %d: %s' % (fpath, i + 1, str(err)))
                        if strict:
                            raise
                else:
                    self._recorded_cmds.append(line.rstrip('\n'))

    def command(self, cmd):
        err = None
        result = None
        size = len(self._recorded_cmds)

        try:
            code = compile(cmd, '<string>', 'eval')
        except SyntaxError:
            try:
                exec(cmd) in self._model_globals
            except Exception as err:
                exc_info = sys.exc_info()
        else:
            try:
                result = eval(code, self._model_globals)
            except Exception as err:
                exc_info = sys.exc_info()

        if err:
            logger.error("command '%s' caused error: %s" % (cmd, str(err)))
            logger.error("%s" % exc_info[2])
            self._recorded_cmds.append('#ERR: <%s>' % cmd)
            raise  # err  # We don't want to hide the original stack trace!!
        else:
            # certain commands (like execfile) can modify the recorded string,
            # so only record the given command if the executed command didn't
            # add its own entry to _recorded_cmds.
            if len(self._recorded_cmds) == size:
                self._recorded_cmds.append(cmd)

        return result

    def activate(self):
        """Puts this project's directory on sys.path."""
        SimulationRoot.chroot(self.path)
<<<<<<< HEAD
        modeldir = self.path
        sys.path = [modeldir] + sys.path
        logger.error("added %s to sys.path" % modeldir)

=======
        modeldir = self.path+'.prj'
        if modeldir not in sys.path:
            sys.path = [modeldir]+sys.path
            logger.error("added %s to sys.path" % modeldir)
        
>>>>>>> 0e5da079
    def deactivate(self):
        """Removes this project's directory from sys.path."""
        modeldir = self.path
        try:
            sys.path.remove(modeldir+'.prj')
        except:
            pass

    def save(self):
        """ Save the project model to its project directory.
        """
        #fname = os.path.join(self.path, '_project_state')
        #try:
            #with open(fname, 'wb') as f:
                #pickle.dump(self._model_globals, f)
        #except Exception as err:
            #logger.error("Failed to pickle the project: %s" % str(err))

        if self._recorded_cmds:
            logger.info("Saving macro used to create project")
            with open(os.path.join(self.path, '_project_macro'), 'w') as f:
                for cmd in self._recorded_cmds:
                    f.write(cmd)
                    f.write('\n')
                    logger.info(cmd)

    def export(self, projname=None, destdir='.'):
        """Creates an archive of the current project for export.

        projname: str (optional)
            The name that the project in the archive will have. Defaults to
            the current project name.

        destdir: str (optional)
            The directory where the project archive will be placed. Defaults to
            the current directory.
        """

        ddir = expand_path(destdir)
        if projname is None:
            projname = self.name

        if ddir.startswith(self.path):  # the project contains the dest directory... bad
            raise RuntimeError("Destination directory for export (%s) is within project directory (%s)" %
                               (ddir, self.path))

        self.save()
        startdir = os.getcwd()
        os.chdir(self.path)
        try:
            try:
                fname = os.path.join(ddir, projname + PROJ_FILE_EXT)
                f = open(fname, 'wb')
                tf = tarfile.open(fileobj=f, mode='w:gz')
                for entry in os.listdir(self.path):
                    tf.add(entry)
            except Exception, err:
                print "Error creating project archive:", err
            finally:
                tf.close()
        finally:
            os.chdir(startdir)<|MERGE_RESOLUTION|>--- conflicted
+++ resolved
@@ -4,29 +4,18 @@
 
 import os
 import sys
-<<<<<<< HEAD
-from inspect import isclass  # , getfile
-=======
-import shutil
 from inspect import isclass
->>>>>>> 0e5da079
 import tarfile
-import cPickle as pickle
 from tokenize import generate_tokens
 import token
 from cStringIO import StringIO
 
 #from pkg_resources import get_distribution, DistributionNotFound
 
-from openmdao.main.assembly import Assembly, set_as_top
+from openmdao.main.assembly import set_as_top
 from openmdao.main.component import SimulationRoot
 from openmdao.main.variable import namecheck_rgx
-<<<<<<< HEAD
-from openmdao.main.factorymanager import create
-=======
 from openmdao.main.factorymanager import create as factory_create
-from openmdao.main.mp_support import is_instance
->>>>>>> 0e5da079
 from openmdao.util.fileutil import get_module_path, expand_path, file_md5
 from openmdao.util.log import logger
 
@@ -183,16 +172,10 @@
                         #assigns.add(full)
 
         filt_lines.append(line)
-<<<<<<< HEAD
 
     return filt_lines[::-1]  # reverse the result
 
 
-=======
-            
-    return filt_lines[::-1] # reverse the result
-    
->>>>>>> 0e5da079
 class _ProjDict(dict):
     """Use this dict as globals when exec'ing files. It substitutes classes
     from the imported version of the file for the __main__ version.
@@ -210,56 +193,21 @@
 
 
 class Project(object):
-<<<<<<< HEAD
-    def __init__(self, projpath, projdirfactory=None):
+    def __init__(self, projpath):
         """Initializes a Project containing the project found in the
-=======
-    def __init__(self, projpath):
-        """Initializes a Project containing the project found in the 
->>>>>>> 0e5da079
         specified directory or creates a new project if one doesn't exist.
 
         projpath: str
             Path to the project's directory.
         """
-        macro_exec = False
         self._recorded_cmds = []
         self.path = expand_path(projpath)
         self._model_globals = _ProjDict()
         self._init_globals()
 
-<<<<<<< HEAD
-        if projdirfactory:
-            projdirfactory.project = self
-
         if os.path.isdir(projpath):
             self.activate()
 
-            # locate file containing state, create it if it doesn't exist
-            statefile = os.path.join(projpath, '_project_state')
-            if os.path.exists(statefile):
-                try:
-                    with open(statefile, 'r') as f:
-                        self._model_globals = pickle.load(f)
-                        # this part is just to handle cases where a project was saved
-                        # before _model_globals was changed to a _ProjDict
-                        if not isinstance(self._model_globals, _ProjDict):
-                            m = _ProjDict()
-                            m.update(self._model_globals)
-                            self._model_globals = m
-                            self._init_globals()
-                except Exception, e:
-                    logger.error('Unable to restore project state: %s' % e)
-                    macro_exec = True
-            else:
-                macro_exec = True
-                logger.error("%s doesn't exist" % statefile)
-            if macro_exec:
-                self._initialize()
-=======
-        if os.path.isdir(projpath):
-            self.activate()
-        
             ## locate file containing state, create it if it doesn't exist
             #statefile = os.path.join(projpath, '_project_state')
             #if os.path.exists(statefile):
@@ -273,7 +221,6 @@
                             #m.update(self._model_globals)
                             #self._model_globals = m
                             #self._init_globals()
-                            
                 #except Exception, e:
                     #logger.error('Unable to restore project state: %s' % e)
                     #macro_exec = True
@@ -282,7 +229,6 @@
                 #logger.error("%s doesn't exist" % statefile)
             #if macro_exec:
             self._initialize()
->>>>>>> 0e5da079
             macro_file = os.path.join(self.path, '_project_macro')
             if os.path.isfile(macro_file):
                 logger.info('Reconstructing project using macro')
@@ -294,27 +240,19 @@
             self.save()
 
     def _initialize(self):
-<<<<<<< HEAD
-        self._model_globals['top'] = set_as_top(Assembly())
-
-=======
         self.command("top = set_as_top(create('openmdao.main.assembly.Assembly'))")
-        
->>>>>>> 0e5da079
+
     def _init_globals(self):
-        self._model_globals['create'] = self.create    # add create funct here so macros can call it
+        self._model_globals['create'] = self.create   # add create funct here so macros can call it
         self._model_globals['__name__'] = '__main__'  # set name to __main__ to allow execfile to work the way we want
         self._model_globals['execfile'] = self.execfile
         self._model_globals['set_as_top'] = set_as_top
 
-<<<<<<< HEAD
-=======
     def create(self, typname, version=None, server=None, res_desc=None, **ctor_args):
         if server is None and res_desc is None and typname in self._model_globals:
             return getattr(self._model_globals, typname)(**ctor_args)
         return factory_create(typname, version, server, res_desc, **ctor_args)
 
->>>>>>> 0e5da079
     @property
     def name(self):
         return os.path.basename(self.path)
@@ -396,23 +334,16 @@
     def activate(self):
         """Puts this project's directory on sys.path."""
         SimulationRoot.chroot(self.path)
-<<<<<<< HEAD
-        modeldir = self.path
-        sys.path = [modeldir] + sys.path
-        logger.error("added %s to sys.path" % modeldir)
-
-=======
-        modeldir = self.path+'.prj'
+        modeldir = self.path + '.prj'
         if modeldir not in sys.path:
-            sys.path = [modeldir]+sys.path
+            sys.path = [modeldir] + sys.path
             logger.error("added %s to sys.path" % modeldir)
-        
->>>>>>> 0e5da079
+
     def deactivate(self):
         """Removes this project's directory from sys.path."""
         modeldir = self.path
         try:
-            sys.path.remove(modeldir+'.prj')
+            sys.path.remove(modeldir + '.prj')
         except:
             pass
 
