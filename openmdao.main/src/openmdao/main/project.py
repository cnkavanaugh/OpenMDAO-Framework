--- conflicted
+++ resolved
@@ -196,13 +196,8 @@
 
 
 class Project(object):
-<<<<<<< HEAD
     def __init__(self, projpath, projdirfactory=None):
         """Initializes a Project containing the project found in the 
-=======
-    def __init__(self, projpath):
-        """Initializes a Project containing the project found in the
->>>>>>> 79602970
         specified directory or creates a new project if one doesn't exist.
 
         projpath: str
@@ -211,19 +206,12 @@
         macro_exec = False
         self._recorded_cmds = []
         self.path = expand_path(projpath)
-<<<<<<< HEAD
         self._model_globals = _ProjDict()
         self._init_globals()
 
         if projdirfactory:
             projdirfactory.project = self
         
-=======
-        modeldir = os.path.join(self.path, 'model')
-        self.activate()
-        setattr(self, 'create', create)  # add create funct here so macros can call it
-
->>>>>>> 79602970
         if os.path.isdir(projpath):
             self.activate()
         
@@ -259,10 +247,7 @@
             #os.mkdir(os.path.join(self.path, 'model'))
             self.activate()
             self._initialize()
-<<<<<<< HEAD
             self.save()
-            
-        #self.save()
 
     def _initialize(self):
         self._model_globals['top'] = set_as_top(Assembly())
@@ -271,21 +256,11 @@
         self._model_globals['create'] = create    # add create funct here so macros can call it
         self._model_globals['__name__'] = '__main__'  # set name to __main__ to allow execfile to work the way we want
         self._model_globals['execfile'] = self.execfile
-=======
-
-        self.save()
-
-        SimulationRoot.chroot(self.path)
-
-    def _initialize(self):
-        logger.error("creating a blank assembly")
-        self.top = set_as_top(Assembly())
->>>>>>> 79602970
+
 
     @property
     def name(self):
         return os.path.basename(self.path)
-<<<<<<< HEAD
     
     def __contains__(self, name):
         return name in self._model_globals
@@ -318,13 +293,6 @@
     def load_macro(self, fpath, execute=True, strict=False):
         with open(fpath, 'r') as f:
             for i,line in enumerate(filter_macro(f.readlines())):
-=======
-
-    def load_macro(self, fpath, execute=True, strict=False):
-        with open(fpath, 'r') as f:
-            for i, line in enumerate(f):
-                logger.error("reading <%s> from file" % line)
->>>>>>> 79602970
                 if execute:
                     try:
                         self.command(line.rstrip('\n'))
@@ -358,33 +326,21 @@
             self._recorded_cmds.append('#ERR: <%s>' % cmd)
             raise
         else:
-<<<<<<< HEAD
             # certain commands (like execfile) can modify the recorded string,
             # so only record the given command if the executed command didn't
             # add its own entry to _recorded_cmds.
             if len(self._recorded_cmds) == size:
                 self._recorded_cmds.append(cmd)
             
-=======
-            self._recorded_cmds.append(cmd)
-
->>>>>>> 79602970
         return result
 
     def activate(self):
         """Puts this project's directory on sys.path."""
-<<<<<<< HEAD
         SimulationRoot.chroot(self.path)
         modeldir = self.path
         sys.path = [modeldir]+sys.path
         logger.error("added %s to sys.path" % modeldir)
         
-=======
-        modeldir = os.path.join(self.path, 'model')
-        if modeldir not in sys.path:
-            sys.path = [modeldir] + sys.path
-
->>>>>>> 79602970
     def deactivate(self):
         """Removes this project's directory from sys.path."""
         modeldir = self.path
