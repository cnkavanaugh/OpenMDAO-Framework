
# pylint: disable-msg=C0111
import unittest

from enthought.traits.api import TraitError

from openmdao.main.api import Container

class HierarchyTestCase(unittest.TestCase):

    def setUp(self):
        self.h1 = Container('h1', None, doc="a hierarchy member")
        self.h11 = Container('h11', self.h1)    
        self.h12 = Container('h12', self.h1)
        self.h121 = Container('h121', self.h12)
        self.h122 = Container('h122', self.h12)
    
    def test_pathnames(self):
        self.assertEqual(self.h1.get_pathname(), 'h1')
        self.assertEqual(self.h11.get_pathname(), 'h1.h11')
        self.assertEqual(self.h12.get_pathname(), 'h1.h12')   
        self.assertEqual(self.h121.get_pathname(), 'h1.h12.h121')
        self.assertEqual(self.h122.get_pathname(), 'h1.h12.h122')
    
    def test_doc(self):
        self.assertEqual(self.h1.__doc__ , "a hierarchy member")
    
    def test_names(self):
        for name in ['8foobar', 'abc def', 'abc*', 'abc!xx', 'a+b', '0', ' blah', 'blah '
                     '.', 'abc.', 'abc..xyz']:
            try:
                h1 = Container(name)
            except TraitError, err:
                self.assertEqual(str(err), 
<<<<<<< HEAD
                                 "name '%s' contains illegal characters" %
                                 name)
=======
                                 "%s: name '%s' contains illegal characters" % 
                                 (name, name))
>>>>>>> 999588bc
            else:
                self.fail("TraitError expected for '%s'" % name)
    
    def test_rename(self):
        obj = HierarchyMember('valid')
        self.assertEqual(obj.name, 'valid')
        obj.rename('valid2')
        self.assertEqual(obj.name, 'valid2')

        try:
            obj.rename('')
        except NameError, err:
            self.assertEqual(str(err), 'valid2: name must be non-null')
        else:
            self.fail('Expected NameError')

        try:
            obj.rename('8foobar')
        except NameError, err:
            msg = "valid2: name '8foobar' contains illegal characters"
            self.assertEqual(str(err), msg)
        else:
            self.fail('Expected NameError')

    def test_error_handling(self):
        try:
            self.h121.raise_exception("bad value", ValueError)
        except ValueError, err:
            self.assertEqual(str(err), "h1.h12.h121: bad value")
        else:
            self.fail('ValueError expected')
            
        self.h121.error("can't start server")
        self.h121.warning("I wouldn't recommend that")
        self.h121.info("fyi")
        self.h121.debug("dump value = 3")
    
    
if __name__ == "__main__":
    unittest.main()
<|MERGE_RESOLUTION|>--- conflicted
+++ resolved
@@ -32,18 +32,13 @@
                 h1 = Container(name)
             except TraitError, err:
                 self.assertEqual(str(err), 
-<<<<<<< HEAD
                                  "name '%s' contains illegal characters" %
                                  name)
-=======
-                                 "%s: name '%s' contains illegal characters" % 
-                                 (name, name))
->>>>>>> 999588bc
             else:
                 self.fail("TraitError expected for '%s'" % name)
     
     def test_rename(self):
-        obj = HierarchyMember('valid')
+        obj = Container('valid', None)
         self.assertEqual(obj.name, 'valid')
         obj.rename('valid2')
         self.assertEqual(obj.name, 'valid2')
@@ -62,7 +57,7 @@
             self.assertEqual(str(err), msg)
         else:
             self.fail('Expected NameError')
-
+        
     def test_error_handling(self):
         try:
             self.h121.raise_exception("bad value", ValueError)
@@ -78,4 +73,4 @@
     
     
 if __name__ == "__main__":
-    unittest.main()
+    unittest.main()