"""
pkg_res_factory test
"""

import logging
import os
import unittest

# pylint: disable-msg=F0401
from pkg_resources import DistributionNotFound, VersionConflict
from pkg_resources import Requirement, Environment, working_set

from openmdao.main.pkg_res_factory import import_version, PkgResourcesFactory
from openmdao.main.api import Component, get_available_types

class CoordComp(Component):
    pass


# pylint: disable-msg=C0103
class PkgResFactoryTestCase(unittest.TestCase):
    """tester for pkg_res_factory"""

    def setUp(self):
        """this setup function will be called before each test"""
        pass        

    def tearDown(self):
        """this teardown function will be called after each test"""
        pass
    
    def test_import_not_found(self):
        """try importing a distrib that doesn't exist"""
        try:
            import_version('bogus', Requirement.parse('bogus==1.0'),
                                     Environment(['plugins']))
        except DistributionNotFound, err:
            self.assertEqual(str(err),
                            'could not find distribution satisfying bogus==1.0')
        
    def test_load(self):
        """
        Verify that a plugin can be loaded successfully through a pkg_resources
        entry point.
        """
        logging.debug('')
        logging.debug('test_load')

        # make sure we're looking in the right spot for the plugins whether
        # we're in a develop egg or in the released version
        dist = working_set.find(Requirement.parse('openmdao.test'))
        fact = PkgResourcesFactory(['openmdao.component'],
                                   [os.path.join(dist.location,
                                                 'openmdao',
                                                 'test','plugins')],
                                   )
        
        comp = fact.create('testplugins.components.dumb.DumbComponent')
        logging.debug('    loaders:')
        for key, value in fact._loaders.items():
            logging.debug('        %s:', key)
            for val in value:
                logging.debug('                name: %s', val.name)
                logging.debug('               group: %s', val.group)
                logging.debug('                dist: %s', val.dist)
                logging.debug('            entry_pt: %s', val.entry_pt)
                logging.debug('                ctor: %s', val.ctor)
                logging.debug('')

        self.assertEqual(comp.svar,'abcdefg')
        comp.run()
        self.assertEqual(comp.svar,'gfedcba')
        
    def test_load2(self):
        # make sure we're looking in the right spot for the plugins whether
        # we're in a develop egg or in the released version
        dist = working_set.find(Requirement.parse('openmdao.test'))
        fact = PkgResourcesFactory(['openmdao.component'], None)
        
        comp = fact.create('openmdao.test.ExecComp', 
                           exprs=['x = a+1','y=b-2','z=x*2'])
        comp.a = 4
        comp.b = 2
        comp.run()
        self.assertEqual(comp.x, 5)
        self.assertEqual(comp.y, 0)
        self.assertEqual(comp.z, 10)
        
        
    def test_load_version(self):
        """load a specific version, then try to load a conflicting version"""
        
        dist = working_set.find(Requirement.parse('openmdao.test'))
        fact = PkgResourcesFactory(['openmdao.dumbplugins'],
                                   [os.path.join(dist.location,
                                                 'openmdao','test',
                                                 'plugins')])
        foo = fact.create('foo.Comp1Plugin', version='1.0')
        self.assertEqual(foo.version, '1.0')
        
        # now try to create an object that requires a conflicting version of foo
        self.assertRaises(VersionConflict,
                          fact.create,'foo.Comp1Plugin',
                          version='1.4')
        
        # now request a non-existent version of foo
        foo10 = fact.create('foo.Comp1Plugin', version='10.5')
        self.assertEqual(foo10, None)
        
    def test_get_loaders(self):
        """test retrieval of loaders"""
        # Get a list of entry point loaders for the openmdao.dumbplugins 
        # group.       
        dist = working_set.find(Requirement.parse('openmdao.test'))
        fact = PkgResourcesFactory(['openmdao.dumbplugins'],
                                   [os.path.join(dist.location,
                                                 'openmdao',
                                                 'test','plugins')])
        # first, look for active loaders. list should be empty
        dumb_loaders = fact.get_loaders('openmdao.dumbplugins')
        self.assertEqual(len(dumb_loaders), 0)
        
        # now, get all of the loaders, including inactive ones
        dumb_loaders = fact.get_loaders('openmdao.dumbplugins', active=False)
        self.assertEqual(len(dumb_loaders), 6)
        self.assertEqual(dumb_loaders[0].name, 'bar.Comp1Plugin')
        self.assertEqual(dumb_loaders[0].dist.version, '1.0')
        self.assertEqual(dumb_loaders[0].dist.project_name, 'bar')
        self.assertEqual(dumb_loaders[0].ctor, None)

        # now, create a plugin object, which will make its loader active
        comp = fact.create('bar.Comp1Plugin')
        self.assertEqual(comp.version, '1.0')
        
        # now there should be one active loader (its ctor should not be None)
        dumb_loaders = fact.get_loaders('openmdao.dumbplugins')
        self.assertEqual(len(dumb_loaders), 1)
        self.assertEqual(dumb_loaders[0].name, 'bar.Comp1Plugin')
        self.assertEqual(dumb_loaders[0].dist.version, '1.0')
        self.assertEqual(dumb_loaders[0].dist.project_name, 'bar')
        mybar = dumb_loaders[0].create(None)
        self.assertEqual(mybar.version, '1.0')
        
    def test_get_available_types(self):
<<<<<<< HEAD
        types = set([x[0] for x in get_available_types()])
        self.assertTrue(types.issuperset(set(['openmdao.lib.CONMINdriver',
                                              'openmdao.lib.pyevolvedriver',
                                              'openmdao.test.ExecComp'])))
=======
        types = [x[0] for x in get_available_types()]
        self.assertEqual(types, ['openmdao.lib.CONMINdriver',
                                 'openmdao.lib.NEWSUMTdriver',
                                 'openmdao.lib.pyevolvedriver',
                                 'openmdao.test.ExecComp'])
>>>>>>> ea63fede
        
if __name__ == "__main__":
    unittest.main()

    <|MERGE_RESOLUTION|>--- conflicted
+++ resolved
@@ -142,18 +142,11 @@
         self.assertEqual(mybar.version, '1.0')
         
     def test_get_available_types(self):
-<<<<<<< HEAD
         types = set([x[0] for x in get_available_types()])
         self.assertTrue(types.issuperset(set(['openmdao.lib.CONMINdriver',
                                               'openmdao.lib.pyevolvedriver',
+                                              'openmdao.lib.NEWSUMTdriver',
                                               'openmdao.test.ExecComp'])))
-=======
-        types = [x[0] for x in get_available_types()]
-        self.assertEqual(types, ['openmdao.lib.CONMINdriver',
-                                 'openmdao.lib.NEWSUMTdriver',
-                                 'openmdao.lib.pyevolvedriver',
-                                 'openmdao.test.ExecComp'])
->>>>>>> ea63fede
         
 if __name__ == "__main__":
     unittest.main()
