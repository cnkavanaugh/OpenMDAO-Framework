--- conflicted
+++ resolved
@@ -154,7 +154,8 @@
     # Absolute FileTrait that exists at time of save.
     text_file = FileTrait(iostatus='in')
 
-    executions = Int(0, iostatus='in', desc='Count of Oddball instance_method() calls.')
+    executions = Int(0, iostatus='in',
+                     desc='Count of Oddball instance_method() calls.')
     
     def __init__(self, *args, **kwargs):
         super(Sink, self).__init__(*args, **kwargs)
@@ -180,8 +181,7 @@
         out = open(self.binary_file.filename, 'w')
         out.write('Relative FileTrait that exists at time of save.\n')
         out.close()
-        self.pop_dir()
-        
+        self.pop_dir()       
         
     def execute(self):
         """ Read test data from files. """
@@ -200,13 +200,13 @@
     Also has some attributes used to exercise some Pickle issues.
     """
 
-    # FIXME: I tried the built-in trait types of Callable, Method, and Function for
-    # these two sockets and couldn't get them to work.  We may have to create new
-    # TraitTypes for these...
-    #function_socket = Instance(Callable, none_allowed=True, desc='Just something to call.',
-    #                           required=False)
-    #method_socket = Instance(Callable, none_allowed=True, desc='Just something to call.',
-    #                         required=False)
+    # FIXME: I tried the built-in trait types of Callable, Method, and Function
+    # for these two sockets and couldn't get them to work.  We may have to
+    # create new TraitTypes for these...
+    #function_socket = Instance(Callable, none_allowed=True,
+    #                           desc='Just something to call.', required=False)
+    #method_socket = Instance(Callable, none_allowed=True,
+    #                         desc='Just something to call.', required=False)
     executions = Int(0, iostatus='out', desc='Counts instance_method() calls.')
 
     def __init__(self, *args, **kwargs):
@@ -293,9 +293,8 @@
 
     def setUp(self):
         """ Called before each test in this class. """
-        self.top = set_as_top(Assembly())
-        self.model = Model(directory='Egg')
-        self.top.add_container('Egg_TestModel', self.model)
+        self.model = set_as_top(Model(directory='Egg'))
+        self.model.name = 'Egg_TestModel'
         self.child_objs = [self.model.Source, self.model.Sink,
                            self.model.Oddball, self.model.Oddball.oddcomp,
                            self.model.Oddball.oddcont]
@@ -485,7 +484,8 @@
         try:
             self.model.save_to_egg(py_dir=PY_DIR)
         except Exception, exc:
-            msg = "Egg_TestModel: Can't save, Egg_TestModel.Source.text_file path"
+            msg = "Egg_TestModel: Can't save, Egg_TestModel.Source.text_file" \
+                  " path"
             self.assertEqual(str(exc)[:len(msg)], msg)
         else:
             self.fail('Expected Exception')
@@ -507,13 +507,13 @@
     def test_save_bad_function(self):
         logging.debug('')
         logging.debug('test_save_bad_function')
-
         # Set reference to unpickleable function.
         self.model.Oddball.function_socket = main_function
         try:
             self.model.save_to_egg(py_dir=PY_DIR)
         except RuntimeError, exc:
-            msg = "Egg_TestModel: Can't save: reference to function defined in main module"
+            msg = "Egg_TestModel: Can't save: reference to function defined" \
+                  " in main module"
             self.assertEqual(str(exc)[:len(msg)], msg)
         else:
             if MODULE_NAME == '__main__':
@@ -587,12 +587,8 @@
         logging.debug('')
         logging.debug('test_save_bad_child')
 
-<<<<<<< HEAD
+        # Create orphan component.
         orphan = Component()
-=======
-        # Create orphan component.
-        orphan = Component('orphan')
->>>>>>> 4903b936
         try:
             # Try to include orphan as an entry point in egg.
             self.model.save_to_egg(py_dir=PY_DIR, child_objs=[orphan])
@@ -601,12 +597,8 @@
         else:
             self.fail('Expected RuntimeError')
 
-<<<<<<< HEAD
+        # Create non-orphan compoennt that is not part of model.
         badboy = orphan.add_container('badboy', Component())
-=======
-        # Create non-orphan compoennt that is not part of model.
-        badboy = Component('badboy', orphan)
->>>>>>> 4903b936
         try:
             # Try to include non-member compoennt as an entry point in egg.
             self.model.save_to_egg(py_dir=PY_DIR, child_objs=[badboy])
@@ -793,24 +785,15 @@
         try:
             # Create load-n-run script.
             out = open('load-n-run.py', 'w')
-            if os.environ.get('OPENMDAO_CAPTURE_EXTERN'):
-                console_str = """
-import openmdao.main.log
-openmdao.main.log.enable_console()
-"""
-            else:
-                console_str = ''
             out.write("""\
 import sys
 sys.path.append('%(egg)s')
 from openmdao.main.api import Component
-%(console_str)s
 comp = Component.load_from_eggpkg('%(package)s', '%(entry)s')
 comp.run()
     
 """ % {'egg':os.path.join(install_dir, self.egg_name),
-       'package':package_name, 'entry':entry_name,
-       'console_str': console_str})
+       'package':package_name, 'entry':entry_name})
             out.close()
 
             # Load & run in subprocess.
@@ -886,7 +869,6 @@
             self.assertEqual(comp.executions, 0)
             comp.run()
             self.assertEqual(comp.executions, 2)
-
             # Create a (sub)component.
             sub = factory.create('Egg_TestModel.Oddball.oddcomp', name='test_sub')
             if sub is None:
