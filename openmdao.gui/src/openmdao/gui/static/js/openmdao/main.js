/**
 * stuff to do after the page is loaded
 */


jQuery(function() {
    // define openmdao namespace & create interface to openmdao in global scope
    openmdao = (typeof openmdao == "undefined" || !openmdao ) ? {} : openmdao ;
    openmdao.model = new openmdao.Model();

    // set the layout (note: global scope)
    layout = jQuery('body').layout({
        north__size: 40,
        north__resizable: false,
        north_showOverflowOnHover: true,
        south__size: 150
    });

    // add main menu
    jQuery.getJSON("/static/js/openmdao/MainMenu.json",
        function(json) { new openmdao.Menu("menu",json) }
    )

    // add tabbed pane functionality
    openmdao.TabbedPane("leftcol_tabs");
    openmdao.TabbedPane("central_tabs");
    openmdao.TabbedPane("rightcol_tabs");

    // add gui functionality to designated DOM nodes
    (function() {
        var model = openmdao.model;

<<<<<<< HEAD
        var data = new openmdao.DataflowFrame("dataflow",model,''),
            work = new openmdao.WorkflowFrame("workflow",model,''),
            code = new openmdao.CodeFrame("code",model),
            prop = new openmdao.PropertiesFrame("propertieseditor",model);
=======
        var data = new openmdao.DataflowDiagram("dataflow",model,''),
            work = new openmdao.WorkflowDiagram("workflow",model,''),
            prop = new openmdao.PropertiesEditor("propertieseditor",model);
>>>>>>> 10735476

        // create functions to load content into the different panes
        // intercept tab clicks to set the adjacent label
        var central_label = jQuery('#central_label'),
            dataflow_tab  = jQuery('#dataflow_tab'),
            workflow_tab  = jQuery('#workflow_tab');

        dataflow_tab.click(function(e) { central_label.text(data.getPathname()); })
<<<<<<< HEAD
        workflow_tab.click(function(e) { central_label.text(work.getPathname()); })
        code_tab.click(function(e)     { central_label.text(code.getPathname()); })
=======
        workflow_tab.click(function(e)  { central_label.text(work.getPathname()); })
>>>>>>> 10735476

        function data_fn(path) { data.showDataflow(path); dataflow_tab.click(); }
        function work_fn(path) { work.showWorkflow(path); workflow_tab.click(); }
        function prop_fn(path) { prop.editObject(path);   }

        function geom_fn(path) { openmdao.Util.popupWindow('geometry?path='+path,'Geometry',600,800) }
        function comp_fn(path) { new openmdao.ComponentFrame(model,path) };

<<<<<<< HEAD
        new openmdao.ComponentTreeFrame("otree", model, prop_fn, comp_fn, work_fn, data_fn);
        new openmdao.FileTreeFrame("ftree",   model, code_fn, geom_fn);
        new openmdao.PaletteFrame("palette",  model)
        new openmdao.ConsoleFrame("console",  model);
=======
        new openmdao.ObjectTree("otree", model, prop_fn, comp_fn, work_fn, data_fn);       
        new openmdao.Palette("palette",  model)        
        new openmdao.Console("console",  model);
>>>>>>> 10735476

        // initialize views
        model.updateListeners();
    })();

    // start with objects, workflow & properties visible
    jQuery('#otree_tab').click();
    jQuery('#dataflow_tab').click();
    jQuery('#properties_tab').click();
});<|MERGE_RESOLUTION|>--- conflicted
+++ resolved
@@ -5,7 +5,7 @@
 
 jQuery(function() {
     // define openmdao namespace & create interface to openmdao in global scope
-    openmdao = (typeof openmdao == "undefined" || !openmdao ) ? {} : openmdao ;
+    openmdao = (typeof openmdao === "undefined" || !openmdao ) ? {} : openmdao ;
     openmdao.model = new openmdao.Model();
 
     // set the layout (note: global scope)
@@ -18,8 +18,8 @@
 
     // add main menu
     jQuery.getJSON("/static/js/openmdao/MainMenu.json",
-        function(json) { new openmdao.Menu("menu",json) }
-    )
+        function(json) { new openmdao.Menu("menu",json); }
+    );
 
     // add tabbed pane functionality
     openmdao.TabbedPane("leftcol_tabs");
@@ -30,16 +30,9 @@
     (function() {
         var model = openmdao.model;
 
-<<<<<<< HEAD
         var data = new openmdao.DataflowFrame("dataflow",model,''),
             work = new openmdao.WorkflowFrame("workflow",model,''),
-            code = new openmdao.CodeFrame("code",model),
             prop = new openmdao.PropertiesFrame("propertieseditor",model);
-=======
-        var data = new openmdao.DataflowDiagram("dataflow",model,''),
-            work = new openmdao.WorkflowDiagram("workflow",model,''),
-            prop = new openmdao.PropertiesEditor("propertieseditor",model);
->>>>>>> 10735476
 
         // create functions to load content into the different panes
         // intercept tab clicks to set the adjacent label
@@ -47,35 +40,23 @@
             dataflow_tab  = jQuery('#dataflow_tab'),
             workflow_tab  = jQuery('#workflow_tab');
 
-        dataflow_tab.click(function(e) { central_label.text(data.getPathname()); })
-<<<<<<< HEAD
-        workflow_tab.click(function(e) { central_label.text(work.getPathname()); })
-        code_tab.click(function(e)     { central_label.text(code.getPathname()); })
-=======
-        workflow_tab.click(function(e)  { central_label.text(work.getPathname()); })
->>>>>>> 10735476
+        dataflow_tab.click(function(e) { central_label.text(data.getPathname()); });
+        workflow_tab.click(function(e) { central_label.text(work.getPathname()); });
 
         function data_fn(path) { data.showDataflow(path); dataflow_tab.click(); }
         function work_fn(path) { work.showWorkflow(path); workflow_tab.click(); }
         function prop_fn(path) { prop.editObject(path);   }
 
-        function geom_fn(path) { openmdao.Util.popupWindow('geometry?path='+path,'Geometry',600,800) }
-        function comp_fn(path) { new openmdao.ComponentFrame(model,path) };
+        function geom_fn(path) { openmdao.Util.popupWindow('geometry?path='+path,'Geometry',600,800); }
+        function comp_fn(path) { new openmdao.ComponentFrame(model,path); }
 
-<<<<<<< HEAD
         new openmdao.ComponentTreeFrame("otree", model, prop_fn, comp_fn, work_fn, data_fn);
-        new openmdao.FileTreeFrame("ftree",   model, code_fn, geom_fn);
-        new openmdao.PaletteFrame("palette",  model)
+        new openmdao.PaletteFrame("palette",  model);
         new openmdao.ConsoleFrame("console",  model);
-=======
-        new openmdao.ObjectTree("otree", model, prop_fn, comp_fn, work_fn, data_fn);       
-        new openmdao.Palette("palette",  model)        
-        new openmdao.Console("console",  model);
->>>>>>> 10735476
 
         // initialize views
         model.updateListeners();
-    })();
+    }());
 
     // start with objects, workflow & properties visible
     jQuery('#otree_tab').click();
