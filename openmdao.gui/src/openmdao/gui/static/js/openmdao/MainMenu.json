--- conflicted
+++ resolved
@@ -1,19 +1,11 @@
 [
     { "text": "Project", "id": "project-menu", 
       "items": [
-<<<<<<< HEAD
         { "text": "Save",          "id": "project-save", "onclick": "openmdao.model.saveProject();" },
         { "text": "Run",           "id": "project-run", "onclick": "openmdao.model.runModel();" },
-        { "text": "Reload",        "id": "project-reload", "onclick": "openmdao.model.reloadProject();" },
-        { "text": "Close",         "id": "project-close", "onclick": "openmdao.model.closeProject();" },
-        { "text": "Exit",          "id": "project-exit", "onclick": "openmdao.model.exitProject();" }
-=======
-        { "text": "Save",          "onclick": "openmdao.model.saveProject();" },
-        { "text": "Run",           "onclick": "openmdao.model.runModel();" },
-        { "text": "Reload",        "onclick": "openmdao.model.reload();" },
-        { "text": "Close",         "onclick": "openmdao.model.close();" },
-        { "text": "Exit",          "onclick": "openmdao.model.exit();" }
->>>>>>> 94506777
+        { "text": "Reload",        "id": "project-reload", "onclick": "openmdao.model.reload();" },
+        { "text": "Close",         "id": "project-close", "onclick": "openmdao.model.close();" },
+        { "text": "Exit",          "id": "project-exit", "onclick": "openmdao.model.exit();" }
       ]
     },
     { "text": "View", "id": "view-menu",
