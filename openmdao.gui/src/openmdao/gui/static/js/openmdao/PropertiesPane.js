
var openmdao = (typeof openmdao === "undefined" || !openmdao ) ? {} : openmdao ;





openmdao.PropertiesPane = function(elm,model,pathname,name,editable,meta) {
    var self = this,
        props,
        dataView,
        searchString = "",
        current_item = {},
        inlineFilter,
        propsDiv = jQuery("<div id='"+name+"_props' class='slickgrid' style='overflow:none;'>"),
        columns = [
            { id:"name",  name:"Name",  field:"name",  width:80, formatter:VarTableFormatter },
            { id:"value", name:"Value", field:"value", width:80, editor:openmdao.ValueEditor, formatter:VarValueFormatter }
        ],
        options = {
            asyncEditorLoading: false,
            multiSelect: false,
            autoHeight: true,
            enableTextSelectionOnCells: true
        },
        _collapsed = {},
        _filter = {},
        editableInTable = {};
    self.pathname = pathname;
    if (editable) {
        options.editable = true;
        options.autoEdit = true;
    }

    if (meta) {
        options.autoHeight = false;

        elm.append(jQuery("<div id='inlineFilter' style='float:right;padding:10px;'>Filter <input type='text' id='" + name + "_variableFilter' style='width:100px;'></div>"));
        propsDiv=jQuery("<div id='"+name+"_props' class='slickgrid' style='overflow:none; height:360px; width:620px;'>");
        columns = [
            { id:"info",  name:"",            field:"info",   width:30,  formatter:InfoFormatter },
            { id:"name",  name:"Name",        field:"name",   width:100, formatter:VarTableFormatter, sortable:true },
<<<<<<< HEAD
            { id:"type",  name: "Type",       field:"type",   width:30  },
            { id:"value", name:"Value",       field:"value",  width:100, editor:openmdao.ValueEditor, formatter:VarValueFormatter },
            { id:"hi",    name: "High",       field:"high",   width:30  },
            { id:"low",    name: "Low",        field:"low",    width:30 },
=======
            { id:"type",  name: "Type",       field:"type",   width:30   },
            { id:"value", name:"Value",       field:"value",  width:100, editor:openmdao.ValueEditor },
            { id:"hi",    name: "High",       field:"high",   width:30   },
            { id:"low",   name: "Low",        field:"low",    width:30   },
>>>>>>> f5ef28cc
            { id:"units", name:"Units",       field:"units",  width:60   },
            { id:"desc",  name:"Description", field:"desc",   width:300  }
        ];

        var compName = pathname.replace(".", "-", "g");

        if(!(compName in openmdao.preferences.PropertiesPane)){
            openmdao.preferences.PropertiesPane[compName] = {};
        }

        if(!(name.toLowerCase() in openmdao.preferences.PropertiesPane[compName])){
            openmdao.preferences.PropertiesPane[compName][name.toLowerCase()] = {};
        }

        if(!("columns" in openmdao.preferences.PropertiesPane[compName][name.toLowerCase()])){
            openmdao.preferences.PropertiesPane[compName][name.toLowerCase()].columns = {
                info : true,
                name : true,
                type : false,
                value : true,
                hi : false,
                low : false,
                units : true,
                desc : true
            };
        }
    }

    elm.append(propsDiv);
    SetupTable();

    //function to convert array to object
   function oc(a)
    {
        var o = {};
        for(var i=0;i<a.length;i++)
        {
            o[a[i]]='';
        }
        return o;
    }

    function getExcludes(){
        return ["info", "name", "value", "units", "desc", "indent", "id", "vt", "parent", "high", "low"];
    }

    function excludeField(field, excludes){
        return (field in oc(excludes));
    }

    var valueToString = function(key, value){

       function numberToString(number){
           if(typeof(number) === "number"){
               if(number > 1.0e+21){
                    return number.toExponential(5);
               }

               return number.toFixed(5);
           }

           return number;
       }

       function highLowToString(highLow){
           var high = highLow.high;
           var low = highLow.low;

           return numberToString(high) + " / " + numberToString(low);
       }

       var formatters = {
            "high" : numberToString,
            "low" : numberToString,
            "high-low" : highLowToString
       };

       function hasFormatter(key){
         return key in formatters;
       }

       function format(key, value){
           var formatter = hasFormatter(key) ? formatters[key] : function(value){
                return value;
           };

           return formatter(value);
       }

       return format(key, value);

    };

    var fieldNameToString = function(fieldName){

       function highLowToString(){
           return "High/Low";
       }

       var formatters = {
            "high-low" : highLowToString
       };

       function hasFormatter(key){
         return key in formatters;
       }

       function format(key){
           var formatter = hasFormatter(key) ? formatters[key] : function(){
                return key;
           };

           return formatter();
       }

       return format(fieldName);

    };

    var weightedSort = function(a, b){

        var weights = {
            "type"      : 4,
            "high low"  : 3,
            "valid"     : 2,
            "connected" : 1,
            "implicit"  : 0
        };

        var getWeight = function(str){
            return (str in weights) ? weights[str] : -1;
        };

        return getWeight(b) - getWeight(a);

    };

    var ItemFormatter = function(){

        this.cloneItem = function(item){
            var newItem = {};
            for(var field in item){
                newItem[field] = item[field];
            }

            return newItem;

        };

        this.groupFields = function(fields, groupName, item){
            var field;
            var newItem = this.cloneItem(item);
            var group = {};

            for(i=0;i<fields.length;i++){
                field = fields[i];
                if(! (field in item)){
                    return newItem;
                }

                group[field] = item[field];
            }

            newItem[groupName] = group;

            return newItem;
        };

        this.orderFields = function(item, comparator){
            var orderedFields = [];
            for(var field in item){
                orderedFields.push(field);
            }
            orderedFields.sort(comparator);
            return orderedFields;
        };

        this.removeFields = function(item, excludes){
           newItem = this.cloneItem(item);
           for (var field in newItem){
                if( excludeField(field, excludes)){
                    delete newItem[field];
                }
           }

           return newItem;
        };
    };

    function getToolTip(item){
        var str = "";
        var fields;
        var field;

        var formattedField = "";
        var formattedValue = "";

        var itemFormatter;
        var newItem;

        itemFormatter = new ItemFormatter();
        newItem = itemFormatter.cloneItem(item);

        newItem = itemFormatter.groupFields(["high", "low"], "high-low", item);
        newItem = itemFormatter.removeFields(newItem, getExcludes());

        fields = itemFormatter.orderFields(newItem, weightedSort);

        for(i=0; i<fields.length; i++){
            field = fields[i];

            formattedField = fieldNameToString(field);
            formattedValue = valueToString(field, newItem[field]);

            str = str + "<p>" + formattedField + " : " + formattedValue + "</p>";
        }

        if(str !== ""){
            return "<div id='tooltip'>" + str + "</div>";
        }

        return "";
    }

    function SetupTable() {
        dataView = new Slick.Data.DataView({ inlineFilters: false });
        props = new Slick.Grid(propsDiv, dataView, columns, options);
        if(meta){
            var columnpicker = new Slick.Controls.ColumnPicker(columns, props, options);

            var visibility = openmdao.preferences.PropertiesPane[compName][name.toLowerCase()].columns;
            var visibleColumns = [];

            for(i =0; i<columns.length; i++){
                if(visibility[columns[i].id]){
                   visibleColumns.push(columns[i]);
                }
            }

            props.setColumns(visibleColumns);

            // Sorting for the first column
            props.onSort.subscribe(function (e, args) {

                asc = args.sortAsc ? 1 : -1;
                dataView.sort(function(rowa, rowb) {
                    a = rowa.id;
                    b = rowb.id;

                    na = a.split('.');
                    nb = b.split('.');
                    min_dots = Math.min(a.length, b.length);

                    for (idx=0; idx<min_dots; idx++) {
                        if (na[idx] > nb[idx]) {
                            return asc;
                        }
                        if (na[idx] < nb[idx]) {
                            return -asc;
                        }

                    }
                    return a.length - b.length;
                }, true);

                highlightCells();
                props.invalidate();
                props.render();
            });

            props.onBeforeDestroy.subscribe(function(e, args){
                var visibility = openmdao.preferences.PropertiesPane[compName][name.toLowerCase()].columns;
                var visibleColumns = args.grid.getColumns();
                var visibleColumnIds = {};

                for(var i=0; i<visibleColumns.length; i++){
                    visibleColumnIds[visibleColumns[i].id] = undefined;
                }

                for(var columnId in visibility){
                    if(columnId in visibleColumnIds){
                        visibility[columnId] = true;
                    }

                    else{
                        visibility[columnId] = false;
                    }
                }
                columnpicker.destroy();
            });

            jQuery("#" + name + "_variableFilter").keyup(function (e) {
                Slick.GlobalEditorLock.cancelCurrentEdit();

                searchString = this.value.toLowerCase();
                items = dataView.getItems();
                _filter = {};
                for (i=items.length - 1; i>=0; i--){
                    name = (items[i].name) ? items[i].name.toLowerCase() : "";
                    units = (items[i].units) ? items[i].units.toLowerCase() : "";
                    description = (items[i].desc) ? items[i].desc.toLowerCase() : "";

                    if( searchString === ""){
                        _filter[items[i].id] = true;
                    }

                    else if( _filter[items[i].id] === true){
                        if( items[i].parent !== null ){
                            _filter[items[i].parent] = true;
                            _collapsed[items[i].parent] = false;
                        }
                    }

                    else if(name.indexOf(searchString) !== -1 || units.indexOf(searchString) !== -1 || description.indexOf(searchString) !== -1) {
                        _filter[items[i].id] = true;
                        _collapsed[items[i].id] = false;
                        if(items[i].parent !== null){
                            _filter[items[i].parent] = true;
                            _collapsed[items[i].parent] = false;
                        }
                    }

                    else {
                        _filter[items[i].id] = false;
                        _collapsed[items[i].id] = true;
                    }

                }
                dataView.refresh();
                highlightCells();
                jQuery(this).trigger('dialogresizestop');
            });

            //TODO: On hover of variable icon should bring up tool tip with information for that row
        }

        props.onMouseEnter.subscribe(function(e,args){
            var cell = args.grid.getCellFromEvent(e);
            if(cell.cell === 0){
                jQuery(".variableInfo").tooltip({
                    content : function(){
                        var item = dataView.getItem(cell.row);
                        return getToolTip(item);
                    },
                    items : ".variableInfo",
                    hide : false,
                    show : false,
                    position : {
                        of : "#CE-" + pathname.replace(/\./g,'-') + "_" + name,
                        my : "right top",
                        at : "left-20 top"
                    }
                });
            }

        });

        props.onBeforeEditCell.subscribe(function(row,cell) {
            var item = props.getDataItem(cell.row);
            if (item.connected.length > 0) {
                return false;
            }
            else if (item.ttype == 'vartree') {
                return false;
            }
            else {
                return true;
            }
        });

        props.onClick.subscribe(function (e) {
            var cell = props.getCellFromEvent(e);
            name_col_index = (meta) ? 1 : 0;
            if (cell.cell === name_col_index) {
                var item = dataView.getItem(cell.row);
                if (item.hasOwnProperty("vt")) {
                    if (!_collapsed[item.id]) {
                        _collapsed[item.id] = true;
                    } else {
                        _collapsed[item.id] = false;
                    }
                    // dataView needs to know to update.
                    dataView.updateItem(item.id, item);
                    highlightCells();
                    jQuery("#" + name + "_variableFilter").trigger('dialogresizestop');
                }
                e.stopImmediatePropagation();
            }

			if ( dataView.getItem(cell.row).value === "Geometry" ) {
				var p = self.pathname + ".geom_out" ;
		        openmdao.Util.popupWindow('geometry?path=' + p,'Geometry of ' + p);         
			}
        });


        props.onCellChange.subscribe(function (e, args) {
            dataView.updateItem(args.item.id, args.item);
        });

        // wire up model events to drive the grid
        dataView.onRowCountChanged.subscribe(function (e, args) {
            props.resizeCanvas();
        });

        dataView.onRowsChanged.subscribe(function (e, args) {
            props.invalidateRows(args.rows);
            props.resizeCanvas();
        });

        if (editable) {
            props.onCellChange.subscribe(function(e,args) {
                // TODO: better way to do this (e.g. model.setProperty(path,name,value)
                model.setVariableValue(self.pathname + '.' + args.item.name,
                                       args.item.value, args.item.type );
                // Need to clear mouse selection so that slickgrid doesn't launch
                // the editor for the next variable down (a la Excel)
                e.stopImmediatePropagation();
            });
        }
    }

    function InfoFormatter(row, cell, value, columnDef, dataContext){
        return "<span class='ui-icon ui-icon-info variableInfo' title='' style='display:inline-block;'></span>";
    }

    function VarTableFormatter(row,cell,value,columnDef,dataContext) {
        var spacer ="<span style='display:inline-block;height:1px;width:" + (15 * dataContext.indent) + "px;'></span>";
        var idx = dataView.getIdxById(dataContext.id);
        var nextline = dataView.getItemByIdx(idx+1);
        if (nextline && nextline.indent > dataContext.indent) {
            if (_collapsed[dataContext.id]) {
                return spacer + " <span class='toggle expand'></span>&nbsp;" + value;
            } else {
                return spacer + " <span class='toggle collapse'></span>&nbsp;" + value;
            }
        } else {
            return spacer + "<span class='toggle'></span>" + value;
        }
    }

	function VarValueFormatter( row, cell, value, columnDef, dataContext ) {
		if ( dataContext.value === "Geometry"){
			return '<button class="ui-button ui-widget ui-state-default ui-corner-all ui-button-text-only" ' + 
			        'role="button" aria-disabled="false">View Geom</button>' ;
		}	
		return value ;
	};


    function expansionFilter(item, args){
        var idx, parent;
        if (item.parent !== null) {
            idx = dataView.getIdxById(item.parent);
            parent = dataView.getItemByIdx(idx);
            while (parent) {
                if (_collapsed[parent.id]) {
                    return false;
                }
                idx = dataView.getIdxById(parent.parent);
                parent = dataView.getItemByIdx(idx);
            }
        }

        return true;

    }

    function textboxFilter(item, args){
        return _filter[item.id];
    }

    /* Function that returns false for collapsed rows, and true for the rest.
    Used by Slickgrid */
    this.filter = function myFilter(item, args) {
        return expansionFilter(item, args) && textboxFilter(item, args);
        //return true;
    };

    /* Sets the CSS style for cells based on connection status, while
    taking collapse/expand state into account. */
    function highlightCells() {
        var editableCells = {},
            idx = 0,
            properties = dataView.getItems();

        jQuery.each(properties, function(index, value) {
            if (self.filter(value)) {
                editableCells[idx] = editableInTable[value.id];
                idx += 1;
            }
        });
        props.setCellCssStyles("highlight", editableCells);
    }

    propsDiv.bind('resizeCanvas', function() {
        props.resizeCanvas();
    });

    /** load the table with the given properties */
    this.loadData = function(properties) {
        if (properties) {
            // Sort by name
            properties.sort(function(a, b) {
                var nameA=a.id.toLowerCase(),
                    nameB=b.id.toLowerCase();
                if (nameA < nameB) { //sort string ascending
                    return -1;
                }
                if (nameA > nameB) {
                    return 1;
                }
                return 0; //default return value (no sorting)
            });

            jQuery.each(properties, function(index, value) {

                editableInTable[value.id] = {};
                _filter[value.id] = true;
                if (value.hasOwnProperty("parent")) {
                    if ( !_collapsed.hasOwnProperty(value.id) ) {
                        _collapsed[value.id] = true;
                        _collapsed[value.parent] = true;
                    }
                }

                if (value.hasOwnProperty("connected")) {
                    var nameStyle = '',
                        valueStyle = '';
                    if (options.editable && (value.connected.length === 0)
                        && (value.ttype != 'vartree')) {
                        valueStyle += " cell-editable";
                    }
                    if (value.hasOwnProperty("implicit") && (value.implicit.length > 0)) {
                        //need a css class for highlighting implicitly connected inputs
                        if (name === "Inputs") {
                            nameStyle += " parameter";
                            valueStyle += " parameter";
                        }
                        else if (name === "Outputs") {
                            nameStyle += " objective";
                            valueStyle += " objective";
                        }
                    }
                    if (value.hasOwnProperty("framework_var")) {
                            nameStyle += " framework_var";
                    }
                    var css = {};
                    if (nameStyle !== '') {
                        css.name = nameStyle;
                    }
                    if (valueStyle !== '') {
                        css.value = valueStyle;
                    }
                    if (css !== {}) {
                        editableInTable[value.id] = css;
                    }
                }
                value.info = "";

            });

            dataView.beginUpdate();
            dataView.setItems(properties);
            dataView.setFilter(this.filter);
            dataView.endUpdate();
            props.invalidate();

        }
        else {
            props.setData([]);
            alert('Error getting properties for '+self.pathname+' ('+name+')');
            debug.info(self.pathname,properties);
        }
        highlightCells();
        props.resizeCanvas();
    };

    this.destructor = function(){
        props.destroy();
    };
};<|MERGE_RESOLUTION|>--- conflicted
+++ resolved
@@ -40,17 +40,10 @@
         columns = [
             { id:"info",  name:"",            field:"info",   width:30,  formatter:InfoFormatter },
             { id:"name",  name:"Name",        field:"name",   width:100, formatter:VarTableFormatter, sortable:true },
-<<<<<<< HEAD
             { id:"type",  name: "Type",       field:"type",   width:30  },
             { id:"value", name:"Value",       field:"value",  width:100, editor:openmdao.ValueEditor, formatter:VarValueFormatter },
             { id:"hi",    name: "High",       field:"high",   width:30  },
             { id:"low",    name: "Low",        field:"low",    width:30 },
-=======
-            { id:"type",  name: "Type",       field:"type",   width:30   },
-            { id:"value", name:"Value",       field:"value",  width:100, editor:openmdao.ValueEditor },
-            { id:"hi",    name: "High",       field:"high",   width:30   },
-            { id:"low",   name: "Low",        field:"low",    width:30   },
->>>>>>> f5ef28cc
             { id:"units", name:"Units",       field:"units",  width:60   },
             { id:"desc",  name:"Description", field:"desc",   width:300  }
         ];
