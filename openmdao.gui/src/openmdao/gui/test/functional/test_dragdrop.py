"""
Tests of overall workspace functions.
"""

import logging
import pkg_resources
import sys
import time

from nose.tools import eq_ as eq
from nose.tools import with_setup

if sys.platform != 'win32':  # No testing on Windows yet.
    from selenium.webdriver.common.action_chains import ActionChains
    from selenium.webdriver.common.by import By

    from selenium.common.exceptions import StaleElementReferenceException

    from util import main, setup_server, teardown_server, generate, \
                     startup, closeout
    from util import slot_drop, slot_reset, resize_editor, get_slot_target, \
                     get_dataflow_fig_in_assembly_editor, put_assembly_on_grid, \
                     put_element_on_grid, get_pathname, ensure_names_in_workspace, \
                     drag_element_to, release, check_highlighting, getDropableElements, \
                     replace_driver

    from pageobjects.component import NameInstanceDialog
    from pageobjects.dataflow import DataflowFigure
    from pageobjects.util import ArgsPrompt, ConfirmationPage

    @with_setup(setup_server, teardown_server)
    def test_generator():
        for _test, browser in generate(__name__):
            yield _test, browser


def _test_drop_on_driver(browser):
    projects_page, project_info_page, project_dict, workspace_page = startup(browser)

    # replace the 'top' assembly driver with a CONMINdriver
    replace_driver(workspace_page, 'top', 'CONMINdriver')

    # Check to see that the content area for the driver is now CONMINdriver
    driver_element = workspace_page.get_dataflow_figure('driver')
    eq(driver_element('content_area').find_element_by_xpath('center/i').text,
        'CONMINdriver', "Dropping CONMINdriver onto existing driver did not replace it")

    closeout(projects_page, project_info_page, project_dict, workspace_page)


def _test_workspace_dragdrop(browser):
    projects_page, project_info_page, project_dict, workspace_page = startup(browser)

    #find and get the 'assembly', and 'top' objects
    assembly = workspace_page.find_library_button('Assembly')
    top = workspace_page.get_dataflow_figure('top')

    names = []
    for div in getDropableElements(top):
        chain = drag_element_to(browser, assembly, div, False)
        check_highlighting(top('content_area').element, True,
                           "Top's content_area")
        release(chain)

        #deal with the modal dialog
        name = NameInstanceDialog(workspace_page).create_and_dismiss()
        names.append(name)

    ensure_names_in_workspace(workspace_page, names,
        "Dragging 'assembly' to 'top' in one of the drop areas did not "
        "produce a new element on page")

    # now test to see if all the new elements are children of 'top'

    # generate what the pathnames SHOULD be
    guess_pathnames = ["top." + name for name in names]

    # get the actual pathnames
    figs = workspace_page.get_dataflow_figures()
    pathnames = [get_pathname(browser, fig) for fig in figs]

    # see if they match up! (keeping in mind that there are more elements
    # we have pathnames for than we put there)
    for path in guess_pathnames:
        eq(path in pathnames, True, "An element did not drop into 'top' when "
           "dragged onto one of its drop areas.\nIt was created somewhere else")

    closeout(projects_page, project_info_page, project_dict, workspace_page)


def _test_drop_on_grid(browser):
    projects_page, project_info_page, project_dict, workspace_page = startup(browser)

    #other tests also need to put an assembly on the grid, so put in seperate method
    put_assembly_on_grid(workspace_page)

    closeout(projects_page, project_info_page, project_dict, workspace_page)


def _test_drop_on_existing_assembly(browser):
    projects_page, project_info_page, project_dict, workspace_page = startup(browser)

    assembly = workspace_page.find_library_button('Assembly')

    outer_name = put_assembly_on_grid(workspace_page)
    outer_figure = workspace_page.get_dataflow_figure(outer_name)
    outer_path = outer_figure.pathname

    eq(outer_path, outer_name, "Assembly did not produce an instance on the grid")

    div = getDropableElements(outer_figure)[0]
    chain = drag_element_to(browser, assembly, div, False)
    check_highlighting(outer_figure('content_area').element, True,
                       "Assembly's content_area")
    release(chain)

    middle_name = NameInstanceDialog(workspace_page).create_and_dismiss()
    middle_figure = workspace_page.get_dataflow_figure(middle_name)
    middle_path = middle_figure.pathname

    eq(middle_path, outer_path + '.' + middle_name,
        "Assembly did not produce an instance inside outer Assembly")

    div = getDropableElements(middle_figure)[0]
    chain = drag_element_to(browser, assembly, div, True)
    check_highlighting(middle_figure('content_area').element, True,
                       "Assembly's content_area")
    release(chain)

    inner_name = NameInstanceDialog(workspace_page).create_and_dismiss()
    #expand the middle div so that the inner one shows up in the workspace.
    middle_figure('top_right').element.click()
    inner_figure = workspace_page.get_dataflow_figure(inner_name)
    inner_path = inner_figure.pathname

    eq(inner_path, middle_path + '.' + inner_name,
        "Assembly did not produce an instance inside of the middle Assembly")

    ensure_names_in_workspace(workspace_page, [outer_name, middle_name, inner_name],
        "Dragging Assembly onto Assembly did not create a new instance on page")

    closeout(projects_page, project_info_page, project_dict, workspace_page)


def _test_drop_on_component_editor(browser):
    projects_page, project_info_page, project_dict, workspace_page = startup(browser)

    #find and get the 'assembly', and 'top' objects
    workspace_page.set_library_filter('Assembly')   # put Assembly at top of lib
    assembly = workspace_page.find_library_button('Assembly')
    top = workspace_page.get_dataflow_figure('top', '')
    editor = top.editor_page(double_click=False, base_type='Assembly')
    editor.show_dataflow()

    #in order to get the elements in the editor workflow, we must
    #distinguish them from the elements in the main workflow
    editor_top = get_dataflow_fig_in_assembly_editor(workspace_page, 'top')
    # sort through these to find the correct 'top'
    names = []
    for div in getDropableElements(editor_top)[:-1]:
        chain = drag_element_to(browser, assembly, div, False)
        check_highlighting(editor_top('content_area').element, True,
                           "Top in component editor's content_area")
        release(chain)

        #deal with the modal dialog
        name = NameInstanceDialog(workspace_page).create_and_dismiss()
        names.append(name)

    ensure_names_in_workspace(workspace_page, names,
        "Dragging 'assembly' to 'top' (in component editor) in one of the "
        "drop areas did not produce a new element on page")

    #now test to see if all the new elements are children of 'top'

    #generate what the pathnames SHOULD be
    guess_pathnames = ["top." + name for name in names]

    #get the actual pathnames
    figs = workspace_page.get_dataflow_figures()
    pathnames = [get_pathname(browser, fig) for fig in figs]

    # see if they match up! (keeping in mind that there are more elements
    # we have pathnames for than we put there)
    for path in guess_pathnames:
        eq(path in pathnames, True,
           "An element did not drop into 'top' (in component editor) when "
           "dragged onto one of its drop areas.\nIt was created somewhere else")

    closeout(projects_page, project_info_page, project_dict, workspace_page)


def _test_drop_on_component_editor_grid(browser):
    projects_page, project_info_page, project_dict, workspace_page = startup(browser)
    #find and get the 'assembly', and 'top' objects
    workspace_page.set_library_filter('Assembly')   # put Assembly at top of lib
    assembly = workspace_page.find_library_button('Assembly')

    top = workspace_page.get_dataflow_figure('top', '')
    editor = top.editor_page(double_click=False, base_type='Assembly')
    editor.show_dataflow()

    editor_top = get_dataflow_fig_in_assembly_editor(workspace_page, 'top')

    # sort through these to find the correct 'top'

    chain = ActionChains(browser)
    chain.click_and_hold(assembly)
    chain.move_to_element(editor_top('header').find_element_by_xpath("..")).perform()
    chain.move_by_offset(200, 1).perform()
    release(chain)

    # don't bother checking to see if it appeared,
    # the UI box will appear and screw the test if it did

    closeout(projects_page, project_info_page, project_dict, workspace_page)


def _test_slots(browser):
    projects_page, project_info_page, project_dict, workspace_page = startup(browser)

    top = workspace_page.get_dataflow_figure('top')

    editor, metamodel, caseiter, caserec, comp, meta_name = slot_reset(workspace_page)

    workspace_page.set_library_filter('ExecComp')
    execcomp = workspace_page.find_library_button('ExecComp')

    ##################################################
    # First part of test: Drag and drop ExecComp from the Library
    # onto the recorder slot of a MetaModel. This should fail.
    ##################################################
    #drag one success and one failure onto slots
    #failure:
    slot_drop(browser, execcomp, caserec, False, 'Component')

    slot_id = 'SlotFigure-%s-%s'

    #refresh
    time.sleep(1.0)  # give it a second to update the figure
    caserec = browser.find_element(By.ID, slot_id % (meta_name, 'recorder'))

    #check for class change
    eq(False, ("filled" in caserec.get_attribute('class')),
        "Component dropped into CaseRecorder (should not have)")

    ##################################################
    # Second part of test: Drag and drop ExecComp from the Library onto the
    # model (IComponent) slot of a MetaModel. 
    ##################################################
    slot_drop(browser, execcomp, comp, True, 'Component')
    args_page = ArgsPrompt(workspace_page.browser, workspace_page.port)
    args_page.click_ok()

    #refresh
    time.sleep(1.0)  # give it a second to update the figure
    comp = browser.find_element(By.ID, slot_id % (meta_name, 'model'))

    #check for class change
    eq(True, ("filled" in comp.get_attribute('class')),
        "Component did not drop into Component slot")

    #for the future:
    """
    # get the objects we need for the test
    # setup a data structure explaining which things can be dropped where
    # element, dropOnCaseIter, dropOnCaseRec, dropOnComp
    dropdata = [('CSVCaseIterator', True, False, False),\
                 ('CSVCaseRecorder', False, True, False),\
                 ('ExecComp', False, False, True),\
                 ('Assembly', False, False, True)]

    drop_elements = [(workspace_page.find_library_button(ele[0]), ele[1], ele[2], ele[3]) for ele in dropdata]

    #now loop through each dropable item, and see what happens when it lands on the target
    for ele in drop_elements:
        #drop on caseiter
        slot_drop(browser, ele[0].element, caseiter, ele[1], 'CaseIterator')
    #TODO: REFRESH THE SLOTS, CHECK THEIR FONT COLOR
        #drop on caserec
        slot_drop(browser, ele[0].element, caserec, ele[2], 'CaseRecorder')
    #TODO: REFRESH THE SLOTS, CHECK THEIR FONT COLOR
        #drop on comp
        slot_drop(browser, ele[0].element, comp, ele[3], 'Component')
    #TODO: REFRESH THE SLOTS, CHECK THEIR FONT COLOR

        editor, metamodel, caseiter, caserec, comp = slot_reset(workspace_page, editor, metamodel, True)
    """

    closeout(projects_page, project_info_page, project_dict, workspace_page)


def _test_list_slot(browser):
    projects_page, project_info_page, project_dict, workspace_page = startup(browser)

    # replace the 'top' assembly driver with a DOEdriver
    # (this additionally verifies that an issue with DOEdriver slots is fixed)
    replace_driver(workspace_page, 'top', 'DOEdriver')

    # open the object editor dialog for the driver
    driver = workspace_page.get_dataflow_figure('driver', 'top')
    editor = driver.editor_page(False)
    editor.move(-100, 0)
    editor.show_slots()

    # get the generator slot figure
    slot_id = 'SlotFigure-%s-%s' % ('top-driver', 'DOEgenerator')
    generator_slot = browser.find_element(By.ID, slot_id)

    # check that slot is not filled
    eq(False, ("filled" in generator_slot.get_attribute('class')),
        "generator slot is showing as filled when it should not be")

    # drop a FullFactorial onto the generator slot
    workspace_page.set_library_filter('DOEgenerator')
    generator = workspace_page.find_library_button('FullFactorial')
    slot_drop(browser, generator, generator_slot, True, 'generator')
    args_page = ArgsPrompt(workspace_page.browser, workspace_page.port)
    args_page.click_ok()

    # refresh
    time.sleep(1.0)  # give it a second to update the figure
    generator_slot = browser.find_element(By.ID, slot_id)

    # check for class change (should now be filled)
    eq(True, ("filled" in generator_slot.get_attribute('class')),
        "FullFactorial did not drop into generator slot")

    # get the recorders slot figure
    slot_id = 'SlotFigure-%s-%s' % ('top-driver', 'recorders')
    recorders_slot = browser.find_element(By.ID, slot_id)

    # check that slot is not filled
    eq(False, ("filled" in recorders_slot.get_attribute('class')),
        "recorders slot is showing as filled when it should not be")

    # set center pane to workflow to make sure workflow doesn't steal drops
    workspace_page('workflow_tab').click()

    # drop a DumpCaseRecorder onto the recorders slot
    workspace_page.set_library_filter('ICaseRecorder')
    case_recorder = workspace_page.find_library_button('DumpCaseRecorder')
    slot_drop(browser, case_recorder, recorders_slot, True, 'recorders')
    args_page = ArgsPrompt(workspace_page.browser, workspace_page.port)
    args_page.click_ok()

    # refresh
    time.sleep(1.0)  # give it a second to update the figure
    recorders_slot = browser.find_element(By.ID, slot_id)

    # check for class change (should now be filled)
    eq(True, ("filled" in recorders_slot.get_attribute('class')),
        "DumpCaseRecorder did not drop into recorders slot")

    # check that recorders fig now has one filled and one empty rect
    rects = recorders_slot.find_elements_by_css_selector('rect')
    eq(len(rects), 2)
    eq(True, ('stroke: #0b93d5' in rects[0].get_attribute('style')),
        "Filled slot element should be outlined in blue")
    eq(True, ('stroke: #808080' in rects[1].get_attribute('style')),
        "Unfilled slot element should be outlined in gray")

    klass = recorders_slot.find_elements_by_css_selector('text#klass')
    eq(klass[0].text, 'DumpCaseRecorder',
        "Filled slot element should show the correct type (DumpCaseRecorder)")
    eq(klass[1].text, 'ICaseRecorder',
        "Unfilled slot element should show the correct klass (ICaseRecorder)")

    # drop another CaseRecorder onto the recorders slot
    case_recorder = workspace_page.find_library_button('CSVCaseRecorder')
    slot_drop(browser, case_recorder, recorders_slot, True, 'recorders')
    args_page = ArgsPrompt(workspace_page.browser, workspace_page.port)
    args_page.click_ok()

    # refresh
    time.sleep(1.0)  # give it a second to update the figure
    recorders_slot = browser.find_element(By.ID, slot_id)

    # check for class change (it should not change... still filled)
    eq(True, ("filled" in recorders_slot.get_attribute('class')),
        "CSVCaseRecorder did not drop into recorders slot")

    # check that recorders fig now has two filled and one empty rect
    rects = recorders_slot.find_elements_by_css_selector('rect')
    eq(len(rects), 3)
    eq(True, ('stroke: #0b93d5' in rects[0].get_attribute('style')),
        "Filled slot element should be outlined in blue")
    eq(True, ('stroke: #0b93d5' in rects[1].get_attribute('style')),
        "Filled slot element should be outlined in blue")
    eq(True, ('stroke: #808080' in rects[2].get_attribute('style')),
        "Unfilled slot element should be outlined in gray")

    klass = recorders_slot.find_elements_by_css_selector('text#klass')
    eq(klass[0].text, 'DumpCaseRecorder',
        "Filled slot element should show the correct type (DumpCaseRecorder)")
    eq(klass[1].text, 'CSVCaseRecorder',
        "Filled slot element should show the correct type (CSVCaseRecorder)")
    eq(klass[2].text, 'ICaseRecorder',
        "Unfilled slot element should show the correct klass (ICaseRecorder)")

    # drop another CaseRecorder onto the recorders slot
    case_recorder = workspace_page.find_library_button('DBCaseRecorder')
    slot_drop(browser, case_recorder, recorders_slot, True, 'recorders')
    args_page = ArgsPrompt(workspace_page.browser, workspace_page.port)
    args_page.click_ok()

    # refresh
    time.sleep(1.0)  # give it a second to update the figure
    recorders_slot = browser.find_element(By.ID, slot_id)

    # check that recorders fig now has four total rects
    rects = recorders_slot.find_elements_by_css_selector('rect')
    eq(len(rects), 4)

    # remove an item from the list (the only context menu option)
    menu_item_remove = recorders_slot.find_element_by_css_selector('ul li')
    chain = ActionChains(browser)
    chain.move_to_element_with_offset(recorders_slot, 25, 25)
    chain.context_click(recorders_slot).perform()
    menu_item_remove.click()

    # refresh
    time.sleep(1.0)  # give it a second to update the figure
    recorders_slot = browser.find_element(By.ID, slot_id)

    # check that recorders fig now has only three rect
    # TODO: check that the correct one was removed
    rects = recorders_slot.find_elements_by_css_selector('rect')
    eq(len(rects), 3)

    # Clean up.
    closeout(projects_page, project_info_page, project_dict, workspace_page)


def _test_simple_component_to_workflow(browser):
    projects_page, project_info_page, project_dict, workspace_page = startup(browser)

    # Get file paths
    file1_path = pkg_resources.resource_filename('openmdao.examples.simple',
                                                 'paraboloid.py')

    # add first file from workspace
    workspace_page.add_file(file1_path)

    # Drag element into top dataflow figure
    top = workspace_page.get_dataflow_figure('top')
    paraboloid = workspace_page.find_library_button('Paraboloid')
    chain = drag_element_to(browser, paraboloid, top('content_area').element, False)
    release(chain)
    #deal with the modal dialog
    name = NameInstanceDialog(workspace_page).create_and_dismiss()

    # View the Workflow Pane.
    workspace_page('workflow_tab').click()

    # Show the top level workflow
    workspace_page.show_workflow('top')
    time.sleep(0.5)  # Just so we can see it.

    eq(len(workspace_page.get_workflow_component_figures()), 1)

    # Drop the paraboloid component from the component tree onto the workflow for top
    workspace_page.expand_object('top')
    paraboloid_component = workspace_page.find_object_button('top.' + name)
    top = workspace_page.get_workflow_figure('top')
    chain = drag_element_to(browser, paraboloid_component, top.root, False)
    check_highlighting(top.root, True, "Top's workflow")
    release(chain)

    eq(len(workspace_page.get_workflow_component_figures()), 2)

    # Check to see that the new div inside the workflow is there
    figs = workspace_page.get_workflow_component_figures()
    pathnames = [get_pathname(browser, fig) for fig in figs]

    assert  ("top." + name) in pathnames

    # Clean up.
    closeout(projects_page, project_info_page, project_dict, workspace_page)


def _test_library_to_workflow(browser):
    projects_page, project_info_page, project_dict, workspace_page = startup(browser)

    # Get file paths
    file1_path = pkg_resources.resource_filename('openmdao.examples.simple',
                                                 'paraboloid.py')

    # add first file from workspace
    workspace_page.add_file(file1_path)

    # View the Workflow Pane.
    workspace_page('workflow_tab').click()

    # Show the top level workflow
    workspace_page.show_workflow('top')
    time.sleep(0.5)  # Just so we can see it.

    eq(len(workspace_page.get_workflow_component_figures()), 1)

    # Drop the paraboloid component from the library onto the workflow for top
    top = workspace_page.get_workflow_figure('top')
    paraboloid = workspace_page.find_library_button('Paraboloid')
    chain = drag_element_to(browser, paraboloid, top.root, True)
    chain.move_by_offset(int(paraboloid.value_of_css_property('width')[:-2])/3, 1).perform()
    check_highlighting(top.root, True, "Top's workflow")
    release(chain)
    #deal with the modal dialog
    name = NameInstanceDialog(workspace_page).create_and_dismiss()

    time.sleep(0.5)  # Just so we can see it.

    eq(len(workspace_page.get_workflow_component_figures()), 2)

    # Check to see that the new div inside the workflow is there
    figs = workspace_page.get_workflow_component_figures()
    pathnames = [get_pathname(browser, fig) for fig in figs]

    assert  ("top." + name) in pathnames

    # Clean up.
    closeout(projects_page, project_info_page, project_dict, workspace_page)


def _test_component_to_complex_workflow(browser):
    projects_page, project_info_page, project_dict, workspace_page = startup(browser)

    # Add paraboloid and vehicle_threesim files
    file1_path = pkg_resources.resource_filename('openmdao.examples.simple',
                                                 'paraboloid.py')
    file2_path = pkg_resources.resource_filename('openmdao.examples.enginedesign',
                                                 'vehicle_threesim.py')
    workspace_page.add_file(file1_path)
    workspace_page.add_file(file2_path)

    # add VehicleSim2 to the globals
    workspace_page.set_library_filter('In Project')
    vehicle_name = put_element_on_grid(workspace_page, "VehicleSim2")

    # Drag paraboloid element into vehicle dataflow figure
    vehicle = workspace_page.get_dataflow_figure(vehicle_name)
    paraboloid = workspace_page.find_library_button('Paraboloid')
    chain = drag_element_to(browser, paraboloid, vehicle('content_area').element, False)
    release(chain)
    paraboloid_name = NameInstanceDialog(workspace_page).create_and_dismiss()

    # View the Workflow Pane.
    workspace_page('workflow_tab').click()

    # Show the vehicle workflow
    workspace_page.show_workflow(vehicle_name)

    # See how many workflow component figures there are before we add to it
    eq(len(workspace_page.get_workflow_component_figures()), 16)

    ########################################
    # Drop the paraboloid component from the component tree onto the top level
    #     workflow for VehicleSim2
    ########################################
    workspace_page.expand_object(vehicle_name)
    paraboloid_component = workspace_page.find_object_button(vehicle_name + "." + paraboloid_name)
    vehicle_workflow_figure = workspace_page.get_workflow_figure(vehicle_name)
    chain = drag_element_to(browser, paraboloid_component,
                            vehicle_workflow_figure.root, False)
    check_highlighting(vehicle_workflow_figure.root, True,
                       "Three Sim Vehicle workflow")
    release(chain)
    # Check to make sure there is one more workflow component figure
    eq(len(workspace_page.get_workflow_component_figures()), 17)
    # Check to see that the new div inside the workflow is there
    figs = workspace_page.get_workflow_component_figures()
    pathnames = [get_pathname(browser, fig) for fig in figs]
    assert  (vehicle_name + "." + paraboloid_name) in pathnames

    ########################################
    # Drop the paraboloid component from the component tree onto the
    #     workflow for sim_acc under VehicleSim2
    ########################################
    # Need to do this again, for some reason. Cannot re-use the one from the previous section
    paraboloid_component = workspace_page.find_object_button(vehicle_name + "." + paraboloid_name)
    sim_acc_workflow_figure = workspace_page.get_workflow_figure("sim_acc")  # returns a pageobject

    chain = drag_element_to(browser, paraboloid_component,
                            sim_acc_workflow_figure.root, False)
    check_highlighting(sim_acc_workflow_figure.root, True, "sim_acc workflow")
    release(chain)
    # Check to make sure there is one more workflow component figure
    eq(len(workspace_page.get_workflow_component_figures()), 18)
    # Check to see that the new div inside the workflow is there
    figs = workspace_page.get_workflow_component_figures()  # returns Selenium WebElements
    pathnames = [get_pathname(browser, fig) for fig in figs]

    # should have two instances of the vehicle_name.paraboloid_name
    pathnames_matching_vehicle_name_paraboloid_name = \
           [p for p in pathnames if p == (vehicle_name + "." + paraboloid_name)]
    #assert  ("sim_acc" + "." + paraboloid_name) in pathnames
    eq(len(pathnames_matching_vehicle_name_paraboloid_name), 2)

    ########################################
    # Drop the paraboloid component from the component tree onto the
    #     workflow for vehicle under sim_acc under VehicleSim2.
    # This should NOT work since the paraboloid is not at the right level
    ########################################
    # Need to do this again, for some reason. Cannot re-use the one from the previous section
    paraboloid_component = workspace_page.find_object_button(vehicle_name + "." + paraboloid_name)
    vehicle_workflow_figure = workspace_page.get_workflow_figure("vehicle")
    chain = drag_element_to(browser, paraboloid_component,
                            vehicle_workflow_figure.root, False)
    check_highlighting(vehicle_workflow_figure.root, False, "vehicle workflow")
    release(chain)
    # Check to make sure there is no new workflow component figure
    eq(len(workspace_page.get_workflow_component_figures()), 18)

    # Clean up.
    closeout(projects_page, project_info_page, project_dict, workspace_page)


def _test_drop_onto_layered_div(browser):
    projects_page, project_info_page, project_dict, workspace_page = startup(browser)

    # Add paraboloid and vehicle_threesim files
    file1_path = pkg_resources.resource_filename('openmdao.examples.simple',
                                                'paraboloid.py')
    file2_path = pkg_resources.resource_filename('openmdao.examples.enginedesign',
                                                            'vehicle_threesim.py')
    workspace_page.add_file(file1_path)
    workspace_page.add_file(file2_path)

    # add VehicleSim2 to the globals
    workspace_page.set_library_filter('In Project')
    vehicle_name = put_element_on_grid(workspace_page, "VehicleSim2")

    # add Paraboloid to VehicleSim dataflow assembly
    vehicle = workspace_page.get_dataflow_figure(vehicle_name)
    paraboloid = workspace_page.find_library_button('Paraboloid')
    chain = drag_element_to(browser, paraboloid,
                            vehicle('content_area').element, False)
    release(chain)
    paraboloid_name = NameInstanceDialog(workspace_page).create_and_dismiss()

    # Open up the component editor for the sim_EPA_city inside the vehicle sim
    sim_EPA_city_driver = workspace_page.get_dataflow_figure('sim_EPA_city',
                                                             vehicle_name)
    driver_editor = sim_EPA_city_driver.editor_page(base_type='Driver')
    driver_editor.move(-100, 0)
    driver_editor.show_workflow()

    # Check to make sure we have the expected number of
    #   workflow component figures before we add to it
    eq(len(driver_editor.get_workflow_component_figures()), 5)
    eq(len(workspace_page.get_workflow_component_figures()), 22)

    # Drag paraboloid component into sim_EPA_city workflow figure
    # should add to the list of workflow component figures
    workspace_page.expand_object(vehicle_name)
    paraboloid_component = workspace_page.find_object_button(vehicle_name + "." + paraboloid_name)
    vehicle_workflow_figure = workspace_page.get_workflow_figure("sim_EPA_city")
    chain = drag_element_to(browser, paraboloid_component,
                            vehicle_workflow_figure.root, False)
    check_highlighting(vehicle_workflow_figure.root, True,
                       "Three Sim Vehicle workflow")
    release(chain)
    # Check to make sure there is one more workflow component figure
    eq(len(driver_editor.get_workflow_component_figures()), 6)
    eq(len(workspace_page.get_workflow_component_figures()), 24)
    # Check to see that the new div inside the workflow is there
    figs = workspace_page.get_workflow_component_figures()
    pathnames = [get_pathname(browser, fig) for fig in figs]
    assert  (vehicle_name + "." + paraboloid_name) in pathnames

    # Try dragging paraboloid component into vehicle workflow figure under
    #     sim_EPA_city workflow figure
    # should NOT add to the list of workflow component figures
    workspace_page.expand_object(vehicle_name)
    paraboloid_component = workspace_page.find_object_button(vehicle_name + "." + paraboloid_name)
    vehicle_workflow_figure = workspace_page.get_workflow_figure("vehicle")
    chain = drag_element_to(browser, paraboloid_component,
                            vehicle_workflow_figure.root, False)
    check_highlighting(vehicle_workflow_figure.root, False,
                       "Three Sim Vehicle workflow")
    release(chain)
    # Check to make sure there is one more workflow component figure
    eq(len(driver_editor.get_workflow_component_figures()), 6)
    eq(len(workspace_page.get_workflow_component_figures()), 24)
    # Check to see that the new div inside the workflow is there
    figs = workspace_page.get_workflow_component_figures()
    pathnames = [get_pathname(browser, fig) for fig in figs]
    assert  (vehicle_name + "." + paraboloid_name) in pathnames

    # Clean up.
    closeout(projects_page, project_info_page, project_dict, workspace_page)


<<<<<<< HEAD
def slot_drop(browser, element, slot, should_drop, message='Slot'):
    '''Drop an element on a slot'''
    chain = drag_element_to(browser, element, slot, True)
    chain.move_by_offset(25, 0).perform()
    time.sleep(1.0)  # give it a second to update the figure
    check_highlighting(slot, should_highlight=should_drop, message=message)
    release(chain)


def slot_reset(workspace_page, editor=None, metamodel=None, remove_old=False):
    '''every successfull drop permanently fills the slot. because of this,
    we need to make a new metamodel (with empty slots) every successfull drop'''

    if remove_old:
        # first, close out the dialog box we have open
        editor.close()
        # remove the current metamodel
        metamodel.remove()

    #drop 'metamodel' onto the grid
    meta_name = put_element_on_grid(workspace_page, "MetaModel")
    #find it on the page
    metamodel = workspace_page.get_dataflow_figure(meta_name)

    #open the 'edit' dialog on metamodel
    editor = metamodel.editor_page(False)
    editor.move(-100, 0)
    editor.show_slots()

    #resize_editor(workspace_page, editor)

    #find the slots (this is both the drop target and highlight area)
    browser = workspace_page.browser
    slot_id = 'SlotFigure-'+meta_name+'-%s'
    caseiter = browser.find_element(By.ID, slot_id % 'warm_start_data')
    caserec  = browser.find_element(By.ID, slot_id % 'recorder')
    model    = browser.find_element(By.ID, slot_id % 'model')

    return editor, metamodel, caseiter, caserec, model, meta_name


def resize_editor(workspace_page, editor):
    '''ensure that the editor is not covering the library
    (or else we cannot drag things from it!)'''
    browser = workspace_page.browser

    page_width = browser.get_window_size()['width']
    lib_width = workspace_page('library_tab').find_element_by_xpath('..').size['width']
    lib_position = workspace_page('library_tab').find_element_by_xpath('..').location['x']
    dialog_width = editor('dialog_title').find_element_by_xpath('../..').size['width']
    dialog_position = editor('dialog_title').find_element_by_xpath('../..').location['x']

    # how much overlap do we have?
    overlap = lib_position - (dialog_position + dialog_width)

    if overlap < 0:  # we are overlapping
        # check to see if we have enough room to move out of the way
        if page_width < dialog_width + lib_width:
            # not enough, need to rezize the editor

            # look for the resize handle
            sibblings = editor('dialog_title').find_elements_by_xpath('../../div')
            handle = None
            for sib in sibblings:
                if "ui-resizable-se" in sib.get_attribute('class'):
                    handle = sib

            # do the resizing
            chain = ActionChains(browser)
            chain.click_and_hold(handle)
            # we can resize editor down to 425px, any less and we cover drop targets
            chain.move_by_offset(450 - dialog_width, 0).perform()
            # must click because release is not working. why? I do not know.
            chain.click().perform()
            chain.release(None).perform()

            # recalculate the overlap
            dialog_width = editor('dialog_title').find_element_by_xpath('../..').size['width']
            dialog_position = editor('dialog_title').find_element_by_xpath('../..').location['x']
            overlap = lib_position - (dialog_position + dialog_width)

        # We are good, move out!
        chain = ActionChains(browser)
        chain.click_and_hold(editor('dialog_title').element)
        chain.move_by_offset(overlap, 0).perform()
        chain.click().perform()  # must click because release is not working. why? I do not know.
        chain.release(None).perform()

        # recalculate the overlap
        dialog_width = editor('dialog_title').find_element_by_xpath('../..').size['width']
        dialog_position = editor('dialog_title').find_element_by_xpath('../..').location['x']
        overlap = lib_position - (dialog_position + dialog_width)

        if overlap < 0:
            # we still have a problem.
            eq(True, False,
                "Could not move or rezise the editor dialog so it is not " \
                "overlapping the library. The browser window is too small")


def get_slot_target(labels, element_str):
    '''Return the element with the given label string'''
    for label in labels:
        if element_str in label.text:
            return label.find_element_by_xpath("..")

    return None


def get_dataflow_fig_in_assembly_editor(workspace_page, name):
    '''Find the named dataflow fig in the assembly editor'''
    allFigs = workspace_page.get_dataflow_figures()
    for fig in allFigs:
        location = fig.find_element_by_xpath("..").get_attribute('id')
        if location == "top-dataflow":
            return DataflowFigure(workspace_page.browser, workspace_page.port, fig)

    return None


def put_assembly_on_grid(workspace_page):
    '''Drop an Assembly on a grid'''
    return put_element_on_grid(workspace_page, 'Assembly')


def put_element_on_grid(workspace_page, element_str):
    '''find and get the 'assembly', and the div for the grid object'''
    browser = workspace_page.browser

    for retry in range(3):
        try:
            assembly = workspace_page.find_library_button(element_str)
            chain = ActionChains(browser)
            chain.click_and_hold(assembly)
            chain.move_by_offset(-100, 0).perform()
        except StaleElementReferenceException:
            if retry < 2:
                logging.warning('put_element_on_grid %s:'
                                ' StaleElementReferenceException', element_str)
            else:
                raise
        else:
            break

    grid = browser.find_element_by_xpath('//div[@id="-dataflow"]')
    check_highlighting(grid, True, "Grid")
    release(chain)

    # deal with the modal dialog
    name = NameInstanceDialog(workspace_page).create_and_dismiss()

    # make sure it is on the grid
    ensure_names_in_workspace(workspace_page, [name],
        "Dragging '" + element_str + "' to grid did not produce a new element on page")

    return name


def get_pathname(browser, fig):
    '''Get the OpenMDAO pathname for a figure'''
    figid = fig.get_attribute('id')  # get the ID of the element here
    script = "return jQuery('#" + figid + "').data('pathname')"
    return browser.execute_script(script)


def ensure_names_in_workspace(workspace_page, names, message=None):
    """ensures the list of element names in included in the workspace"""

    allnames = workspace_page.get_dataflow_component_names()

    # sometimes does not load all of the names for some reason.
    # Reloading seems to fix the problem
    try_reload = False
    for name in names:
        if not name in allnames:
            try_reload = True
    if try_reload:
        time.sleep(.1)
        allnames = workspace_page.get_dataflow_component_names()

    # now we will assert that the elements that we added appear on the page
    for name in names:
        eq(name in allnames, True, '%s: %s' % (message, name))


def drag_element_to(browser, element, drag_to, centerx):
    '''Drag one element over to another element'''
    chain = ActionChains(browser)
    chain.move_to_element(element).perform()
    chain.click_and_hold(element)
    chain.move_to_element(drag_to).perform()
    if centerx:
        chain.move_by_offset(int(drag_to.value_of_css_property('width')[:-2])/2, 1).perform()
    else:
        chain.move_by_offset(2, 1).perform()
    return chain


def release(chain):
    '''The drop part of the ActionChain when doing drag and drop'''
    chain.release(on_element=None).perform()


def check_highlighting(element, should_highlight=True, message='Element'):
    '''check to see that the background-color of the element is rgb(207, 214, 254)'''
    if 'SlotFigure' in element.get_attribute('class'):
        # a slot figure is a div containing a ul element (the context menu) and
        # one or more svg elements, each of which contains a rect and two texts
        # the last rect fill style is what we need to check for highlighting
        rect = element.find_elements_by_css_selector('svg rect')[-1]
        style = rect.get_attribute('style')
    else:
        style = element.get_attribute('style')
    highlighted = ('background-color: rgb(207, 214, 254)' in style) \
                or ('highlighted.png' in style) \
                or ('fill: #cfd6fe' in style)
    eq(highlighted, should_highlight, message +
        (' did not highlight (and should have) ' if should_highlight else
         ' highlighed (and should not have) ')
         + 'when dragging a dropable element to it')


def getDropableElements(dataflow_figure):
    '''Dataflow figures are made of many subelements. This function
    returns a list of them so that we can try dropping on any one
    of the elements
    '''
    # return [dataflow_figure(area).element for area in \
    #        ['top_left','header','top_right', 'content_area',
    #         'bottom_left', 'footer', 'bottom_right']]

    # add back 'top_left' 'bottom_left' at some point. right now that test fails
    arr = ['content_area', 'header', 'footer', 'bottom_right', 'top_right']
    return [dataflow_figure(area).element for area in arr]


def replace_driver(workspace_page, assembly_name, driver_type):
    #find and get the 'comnindriver', 'top', and 'driver' objects
    newdriver = workspace_page.find_library_button(driver_type)
    assembly = workspace_page.get_dataflow_figure(assembly_name)
    driver_element = workspace_page.get_dataflow_figure('driver')

    div = getDropableElements(driver_element)[0]
    chain = drag_element_to(workspace_page.browser, newdriver, div, True)
    check_highlighting(driver_element('content_area').element, True,
                       "Driver's content_area")
    release(chain)

    # brings up a confirm dialog for replacing the existing driver.
    dialog = ConfirmationPage(assembly)
    dialog.click_ok()
=======
>>>>>>> 147f5cd0


if __name__ == '__main__':
    main()<|MERGE_RESOLUTION|>--- conflicted
+++ resolved
@@ -691,261 +691,5 @@
     closeout(projects_page, project_info_page, project_dict, workspace_page)
 
 
-<<<<<<< HEAD
-def slot_drop(browser, element, slot, should_drop, message='Slot'):
-    '''Drop an element on a slot'''
-    chain = drag_element_to(browser, element, slot, True)
-    chain.move_by_offset(25, 0).perform()
-    time.sleep(1.0)  # give it a second to update the figure
-    check_highlighting(slot, should_highlight=should_drop, message=message)
-    release(chain)
-
-
-def slot_reset(workspace_page, editor=None, metamodel=None, remove_old=False):
-    '''every successfull drop permanently fills the slot. because of this,
-    we need to make a new metamodel (with empty slots) every successfull drop'''
-
-    if remove_old:
-        # first, close out the dialog box we have open
-        editor.close()
-        # remove the current metamodel
-        metamodel.remove()
-
-    #drop 'metamodel' onto the grid
-    meta_name = put_element_on_grid(workspace_page, "MetaModel")
-    #find it on the page
-    metamodel = workspace_page.get_dataflow_figure(meta_name)
-
-    #open the 'edit' dialog on metamodel
-    editor = metamodel.editor_page(False)
-    editor.move(-100, 0)
-    editor.show_slots()
-
-    #resize_editor(workspace_page, editor)
-
-    #find the slots (this is both the drop target and highlight area)
-    browser = workspace_page.browser
-    slot_id = 'SlotFigure-'+meta_name+'-%s'
-    caseiter = browser.find_element(By.ID, slot_id % 'warm_start_data')
-    caserec  = browser.find_element(By.ID, slot_id % 'recorder')
-    model    = browser.find_element(By.ID, slot_id % 'model')
-
-    return editor, metamodel, caseiter, caserec, model, meta_name
-
-
-def resize_editor(workspace_page, editor):
-    '''ensure that the editor is not covering the library
-    (or else we cannot drag things from it!)'''
-    browser = workspace_page.browser
-
-    page_width = browser.get_window_size()['width']
-    lib_width = workspace_page('library_tab').find_element_by_xpath('..').size['width']
-    lib_position = workspace_page('library_tab').find_element_by_xpath('..').location['x']
-    dialog_width = editor('dialog_title').find_element_by_xpath('../..').size['width']
-    dialog_position = editor('dialog_title').find_element_by_xpath('../..').location['x']
-
-    # how much overlap do we have?
-    overlap = lib_position - (dialog_position + dialog_width)
-
-    if overlap < 0:  # we are overlapping
-        # check to see if we have enough room to move out of the way
-        if page_width < dialog_width + lib_width:
-            # not enough, need to rezize the editor
-
-            # look for the resize handle
-            sibblings = editor('dialog_title').find_elements_by_xpath('../../div')
-            handle = None
-            for sib in sibblings:
-                if "ui-resizable-se" in sib.get_attribute('class'):
-                    handle = sib
-
-            # do the resizing
-            chain = ActionChains(browser)
-            chain.click_and_hold(handle)
-            # we can resize editor down to 425px, any less and we cover drop targets
-            chain.move_by_offset(450 - dialog_width, 0).perform()
-            # must click because release is not working. why? I do not know.
-            chain.click().perform()
-            chain.release(None).perform()
-
-            # recalculate the overlap
-            dialog_width = editor('dialog_title').find_element_by_xpath('../..').size['width']
-            dialog_position = editor('dialog_title').find_element_by_xpath('../..').location['x']
-            overlap = lib_position - (dialog_position + dialog_width)
-
-        # We are good, move out!
-        chain = ActionChains(browser)
-        chain.click_and_hold(editor('dialog_title').element)
-        chain.move_by_offset(overlap, 0).perform()
-        chain.click().perform()  # must click because release is not working. why? I do not know.
-        chain.release(None).perform()
-
-        # recalculate the overlap
-        dialog_width = editor('dialog_title').find_element_by_xpath('../..').size['width']
-        dialog_position = editor('dialog_title').find_element_by_xpath('../..').location['x']
-        overlap = lib_position - (dialog_position + dialog_width)
-
-        if overlap < 0:
-            # we still have a problem.
-            eq(True, False,
-                "Could not move or rezise the editor dialog so it is not " \
-                "overlapping the library. The browser window is too small")
-
-
-def get_slot_target(labels, element_str):
-    '''Return the element with the given label string'''
-    for label in labels:
-        if element_str in label.text:
-            return label.find_element_by_xpath("..")
-
-    return None
-
-
-def get_dataflow_fig_in_assembly_editor(workspace_page, name):
-    '''Find the named dataflow fig in the assembly editor'''
-    allFigs = workspace_page.get_dataflow_figures()
-    for fig in allFigs:
-        location = fig.find_element_by_xpath("..").get_attribute('id')
-        if location == "top-dataflow":
-            return DataflowFigure(workspace_page.browser, workspace_page.port, fig)
-
-    return None
-
-
-def put_assembly_on_grid(workspace_page):
-    '''Drop an Assembly on a grid'''
-    return put_element_on_grid(workspace_page, 'Assembly')
-
-
-def put_element_on_grid(workspace_page, element_str):
-    '''find and get the 'assembly', and the div for the grid object'''
-    browser = workspace_page.browser
-
-    for retry in range(3):
-        try:
-            assembly = workspace_page.find_library_button(element_str)
-            chain = ActionChains(browser)
-            chain.click_and_hold(assembly)
-            chain.move_by_offset(-100, 0).perform()
-        except StaleElementReferenceException:
-            if retry < 2:
-                logging.warning('put_element_on_grid %s:'
-                                ' StaleElementReferenceException', element_str)
-            else:
-                raise
-        else:
-            break
-
-    grid = browser.find_element_by_xpath('//div[@id="-dataflow"]')
-    check_highlighting(grid, True, "Grid")
-    release(chain)
-
-    # deal with the modal dialog
-    name = NameInstanceDialog(workspace_page).create_and_dismiss()
-
-    # make sure it is on the grid
-    ensure_names_in_workspace(workspace_page, [name],
-        "Dragging '" + element_str + "' to grid did not produce a new element on page")
-
-    return name
-
-
-def get_pathname(browser, fig):
-    '''Get the OpenMDAO pathname for a figure'''
-    figid = fig.get_attribute('id')  # get the ID of the element here
-    script = "return jQuery('#" + figid + "').data('pathname')"
-    return browser.execute_script(script)
-
-
-def ensure_names_in_workspace(workspace_page, names, message=None):
-    """ensures the list of element names in included in the workspace"""
-
-    allnames = workspace_page.get_dataflow_component_names()
-
-    # sometimes does not load all of the names for some reason.
-    # Reloading seems to fix the problem
-    try_reload = False
-    for name in names:
-        if not name in allnames:
-            try_reload = True
-    if try_reload:
-        time.sleep(.1)
-        allnames = workspace_page.get_dataflow_component_names()
-
-    # now we will assert that the elements that we added appear on the page
-    for name in names:
-        eq(name in allnames, True, '%s: %s' % (message, name))
-
-
-def drag_element_to(browser, element, drag_to, centerx):
-    '''Drag one element over to another element'''
-    chain = ActionChains(browser)
-    chain.move_to_element(element).perform()
-    chain.click_and_hold(element)
-    chain.move_to_element(drag_to).perform()
-    if centerx:
-        chain.move_by_offset(int(drag_to.value_of_css_property('width')[:-2])/2, 1).perform()
-    else:
-        chain.move_by_offset(2, 1).perform()
-    return chain
-
-
-def release(chain):
-    '''The drop part of the ActionChain when doing drag and drop'''
-    chain.release(on_element=None).perform()
-
-
-def check_highlighting(element, should_highlight=True, message='Element'):
-    '''check to see that the background-color of the element is rgb(207, 214, 254)'''
-    if 'SlotFigure' in element.get_attribute('class'):
-        # a slot figure is a div containing a ul element (the context menu) and
-        # one or more svg elements, each of which contains a rect and two texts
-        # the last rect fill style is what we need to check for highlighting
-        rect = element.find_elements_by_css_selector('svg rect')[-1]
-        style = rect.get_attribute('style')
-    else:
-        style = element.get_attribute('style')
-    highlighted = ('background-color: rgb(207, 214, 254)' in style) \
-                or ('highlighted.png' in style) \
-                or ('fill: #cfd6fe' in style)
-    eq(highlighted, should_highlight, message +
-        (' did not highlight (and should have) ' if should_highlight else
-         ' highlighed (and should not have) ')
-         + 'when dragging a dropable element to it')
-
-
-def getDropableElements(dataflow_figure):
-    '''Dataflow figures are made of many subelements. This function
-    returns a list of them so that we can try dropping on any one
-    of the elements
-    '''
-    # return [dataflow_figure(area).element for area in \
-    #        ['top_left','header','top_right', 'content_area',
-    #         'bottom_left', 'footer', 'bottom_right']]
-
-    # add back 'top_left' 'bottom_left' at some point. right now that test fails
-    arr = ['content_area', 'header', 'footer', 'bottom_right', 'top_right']
-    return [dataflow_figure(area).element for area in arr]
-
-
-def replace_driver(workspace_page, assembly_name, driver_type):
-    #find and get the 'comnindriver', 'top', and 'driver' objects
-    newdriver = workspace_page.find_library_button(driver_type)
-    assembly = workspace_page.get_dataflow_figure(assembly_name)
-    driver_element = workspace_page.get_dataflow_figure('driver')
-
-    div = getDropableElements(driver_element)[0]
-    chain = drag_element_to(workspace_page.browser, newdriver, div, True)
-    check_highlighting(driver_element('content_area').element, True,
-                       "Driver's content_area")
-    release(chain)
-
-    # brings up a confirm dialog for replacing the existing driver.
-    dialog = ConfirmationPage(assembly)
-    dialog.click_ok()
-=======
->>>>>>> 147f5cd0
-
-
 if __name__ == '__main__':
     main()