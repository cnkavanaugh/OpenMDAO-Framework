--- conflicted
+++ resolved
@@ -536,19 +536,14 @@
 
     # Verify that the rows are highlighted
     for element in elements:
-<<<<<<< HEAD
-        # On my machine, I get colors of rgba(n,n,n,n) instead of rgb(n,n,n), so do
-        # a little parsing here to see if the first three numbers match
-        bg = element.value_of_css_property("background-color").split('(',1)[1].strip(')').split(',')[0:3]
-        fg = element.value_of_css_property("color").split('(',1)[1].strip(')').split(',')[0:3]
-        assert(['255', '255', '255'] == bg)
-        assert(['0', '0', '0'] == fg)
-    
-=======
+        ## On my machine, I get colors of rgba(n,n,n,n) instead of rgb(n,n,n), so do
+        ## a little parsing here to see if the first three numbers match
+        #bg = element.value_of_css_property("background-color").split('(',1)[1].strip(')').split(',')[0:3]
+        #fg = element.value_of_css_property("color").split('(',1)[1].strip(')').split(',')[0:3]
+        #assert(['255', '255', '255'] == bg)
+        #assert(['0', '0', '0'] == fg)
         assert("rgba(255,255,255,1)" == element.value_of_css_property("background-color"))
         assert("rgba(0,0,0,1)" == element.value_of_css_property("color"))
-
->>>>>>> e07afe60
     component_editor.close()
 
     # Clean up.
