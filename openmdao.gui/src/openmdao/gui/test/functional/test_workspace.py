--- conflicted
+++ resolved
@@ -565,15 +565,9 @@
     top = workspace_page.get_dataflow_figure('driver', 'top')
     editor = top.editor_page(double_click=False, base_type='Driver')
     inputs = editor.get_inputs()
-<<<<<<< HEAD
-    inputs.rows[2].cells[2].click()
-    inputs[2][2] = '42'  # printvars
-    expected = u"TraitError: The 'printvars' trait of a "     \
-=======
     inputs.rows[0].cells[2].click()
     inputs[0][2] = '42'  # printvars
     expected = "TraitError: The 'printvars' trait of a "     \
->>>>>>> 4e68bae2
                "Run_Once instance must be a list of items "  \
                "which are a legal value, but a value of 42 " \
                "<type 'int'> was specified."
