--- conflicted
+++ resolved
@@ -535,7 +535,6 @@
             /div[contains(@class, 'ui-state-editable')]")
 
     # Verify that the rows are highlighted
-<<<<<<< HEAD
    
     import re
     regex = re.compile( "(\d+),\s*(\d+),\s*(\d+),?\s*(\d+)?")
@@ -562,12 +561,6 @@
         assert( green == 0 )
         assert( blue == 0 )
     
-=======
-    for element in elements:
-        assert("rgba(255,255,255,1)" == element.value_of_css_property("background-color"))
-        assert("rgba(0,0,0,1)" == element.value_of_css_property("color"))
-
->>>>>>> 3a7b2737
     component_editor.close()
 
     # Clean up.
