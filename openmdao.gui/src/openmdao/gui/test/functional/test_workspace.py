"""
Tests of overall workspace functions.
"""

import sys
import time

import pkg_resources

from nose.tools import eq_ as eq
from nose.tools import with_setup

from unittest import TestCase

if sys.platform != 'win32':  # No testing on Windows yet.
    from util import main, setup_server, teardown_server, generate, \
                     begin, new_project

    @with_setup(setup_server, teardown_server)
    def test_generator():
        for _test, browser in generate(__name__):
            yield _test, browser


def _test_console(browser):
    print "running _test_console..."
    # Check basic console functionality.
    projects_page = begin(browser)
    project_info_page, project_dict = new_project(projects_page.new_project())
    workspace_page = project_info_page.load_project()

    workspace_page.do_command("print 'blah'")
    expected = ">>> print 'blah'\nblah"
    eq(workspace_page.history, expected)

    # Clean up.
    projects_page = workspace_page.close_workspace()
    project_info_page = projects_page.edit_project(project_dict['name'])
    project_info_page.delete_project()
    print "_test_console complete."


def _test_palette_update(browser):
    print "running _test_palette_update..."
    # Import some files and add components from them.
    projects_page = begin(browser)
    project_info_page, project_dict = new_project(projects_page.new_project())
    workspace_page = project_info_page.load_project()

    # View the Workflow Pane.
    workspace_page('workflow_tab').click()
    time.sleep(0.5)  # Just so we can see it.

    # View dataflow.
    workspace_page('dataflow_tab').click()

    # Open code editor.
    workspace_window = browser.current_window_handle
    editor_page = workspace_page.open_editor()

    # Add paraboloid file.
    file_path = pkg_resources.resource_filename('openmdao.examples.simple',
                                                'paraboloid.py')
    editor_page.add_file(file_path)

    # Add optimization_unconstrained file.
    file_path = pkg_resources.resource_filename('openmdao.examples.simple',
                                                'optimization_unconstrained.py')
    editor_page.add_file(file_path)

    time.sleep(1.0)

    # Check to make sure the files were added.
    file_names = editor_page.get_files()
    expected_file_names = ['optimization_unconstrained.py', 'paraboloid.py']
    if sorted(file_names) != sorted(expected_file_names):
        raise TestCase.failureException(
            "Expected file names, '%s', should match existing file names, '%s'"
            % (expected_file_names, file_names))

    # Back to workspace.
    browser.close()
    browser.switch_to_window(workspace_window)

    # Make sure there are only two dataflow figures (top & driver)
    workspace_page.show_dataflow('top')
    time.sleep(1)
    eq(len(workspace_page.get_dataflow_figures()), 2)

    # view library
    workspace_page.show_library()

    # Drag element into workspace.
    paraboloid_name = 'parab'
    workspace_page.add_library_item_to_dataflow('paraboloid.Paraboloid',
                                                paraboloid_name)
    # Now there should be three.
    eq(len(workspace_page.get_dataflow_figures()), 3)

    # Make sure the item added is there with the name we gave it.
    component_names = workspace_page.get_dataflow_component_names()
    if paraboloid_name not in component_names:
        raise TestCase.failureException(
            "Expected component name, '%s', to be in list of existing"
            " component names, '%s'" % (paraboloid_name, component_names))

    workspace_page.save_project()
    projects_page = workspace_page.close_workspace()

    # Now try to re-open that project to see if items are still there.
    project_info_page = projects_page.edit_project(project_dict['name'])
    workspace_page = project_info_page.load_project()

    # Check to see that the added files are still there.
    workspace_window = browser.current_window_handle
    editor_page = workspace_page.open_editor()
    file_names = editor_page.get_files()
    if sorted(file_names) != sorted(expected_file_names):
        raise TestCase.failureException(
            "Expected file names, '%s', should match existing file names, '%s'"
            % (expected_file_names, file_names))
    browser.close()
    browser.switch_to_window(workspace_window)
    
    # Now modify the parabola.py file and save the project again.  Pickling will fail
    # and we'll fall back to using the saved macro

    # Clean up.
    projects_page = workspace_page.close_workspace()
    project_info_page = projects_page.edit_project(project_dict['name'])
    project_info_page.delete_project()
    print "_test_import complete."


def _test_menu(browser):
    print "running _test_menu..."
    # Just click on various main menu buttons.
    projects_page = begin(browser)
    project_info_page, project_dict = new_project(projects_page.new_project())
    workspace_page = project_info_page.load_project()

    # Project-Run.
    workspace_page.run()
    expected = 'Executing...\nExecution complete.'
    eq(workspace_page.history, expected)
    top_figure = workspace_page.get_dataflow_figure('top')
    eq(top_figure.border, '1px solid rgb(0, 255, 0)')

    #FIXME: These need to verify that the request has been performed.
    # View menu.
    for item in ('console', 'library', 'objects',
                 'properties', 'workflow', 'dataflow', 'refresh'):
        workspace_page('view_menu').click()
        workspace_page('%s_button' % item).click()
        time.sleep(0.5)  # Just so we can see it.

    # Clean up.
    projects_page = workspace_page.close_workspace()
    project_info_page = projects_page.edit_project(project_dict['name'])
    project_info_page.delete_project()
    print "_test_menu complete."


def _test_newfile(browser):
    print "running _test_newfile..."
    # Creates a file in the GUI.
    projects_page = begin(browser)
    project_info_page, project_dict = new_project(projects_page.new_project())
    workspace_page = project_info_page.load_project()

    # Open code editor.
    workspace_window = browser.current_window_handle
    editor_page = workspace_page.open_editor()

    # test the 'ok' and 'cancel' buttons on the new file dialog
    dlg = editor_page.new_file_dialog()
    dlg.set_text('ok_file1')
    dlg.click_ok()
    time.sleep(1.0)

    dlg = editor_page.new_file_dialog()
    dlg.set_text('cancel_file')
    dlg.click_cancel()
    time.sleep(1.0)

    dlg = editor_page.new_file_dialog()
    dlg.set_text('ok_file2')
    dlg.click_ok()
    time.sleep(1.0)

    file_names = editor_page.get_files()
    expected_file_names = ['ok_file1', 'ok_file2']
    if sorted(file_names) != sorted(expected_file_names):
        raise TestCase.failureException(
            "Expected file names, '%s', should match existing file names, '%s'"
            % (expected_file_names, file_names))

    # Create the file (code editor automatically indents).
    editor_page.new_file('plane.py', """
from openmdao.main.api import Component
from openmdao.lib.datatypes.api import Float

class Plane(Component):

    x1 = Float(0.0, iotype='in')
# subsequent lines will be auto-indented by ace editor
x2 = Float(0.0, iotype='in')
x3 = Float(0.0, iotype='in')

f_x = Float(0.0, iotype='out')
""")

    # Back to workspace.
    browser.close()
    browser.switch_to_window(workspace_window)

    # Drag over Plane.
    workspace_page.show_dataflow('top')
    workspace_page.show_library()
    workspace_page.library_search = 'In Project\n'
    time.sleep(2)
    workspace_page.find_library_button('Plane').click()
    workspace_page.add_library_item_to_dataflow('plane.Plane', 'plane')

    # Clean up.
    projects_page = workspace_page.close_workspace()
    project_info_page = projects_page.edit_project(project_dict['name'])
    project_info_page.delete_project()
    print "_test_newfile complete."

    
def _test_macro(browser):
    print "running _test_macro..."
    # Creates a file in the GUI.
    projects_page = begin(browser)
    project_info_page, project_dict = new_project(projects_page.new_project())
    workspace_page = project_info_page.load_project()

    # Open code editor.
    workspace_window = browser.current_window_handle
    editor_page = workspace_page.open_editor()

    # Create a file (code editor automatically indents).
    editor_page.new_file('foo.py', """
from openmdao.main.api import Component
from openmdao.lib.datatypes.api import Float

class Foo(Component):

    a = Float(0.0, iotype='in')
# subsequent lines will be auto-indented by ace editor
b = Float(0.0, iotype='in')
c = Float(0.0, iotype='out')
d = Float(0.0, iotype='out')

""")
    time.sleep(1)
    # Back to workspace.
    browser.close()
    browser.switch_to_window(workspace_window)

    # Drag over Plane.
    workspace_page.show_dataflow('top')
    workspace_page.show_library()
    workspace_page.library_search = 'In Project\n'

    workspace_page.find_library_button('Foo').click()
    workspace_page.add_library_item_to_dataflow('foo.Foo', 'comp1')
    workspace_page.add_library_item_to_dataflow('foo.Foo', 'comp2')

    comp1 = workspace_page.get_dataflow_figure('comp1', 'top')
    comp2 = workspace_page.get_dataflow_figure('comp2', 'top')
    conn_page = workspace_page.connect(comp1, comp2)
    conn_page.connect_vars('comp1.c', 'comp2.a')
    time.sleep(1)  # Wait for display update.
    conn_page.close()
    
    workspace_page.save_project()

    editor_page = workspace_page.open_editor()
    editor_window = browser.current_window_handle
    editor_page.edit_file('foo.py', dclick=False)
    editor_page.add_text_to_file('#just a comment\n')
    editor_page.save_document(overwrite=True)
    
    browser.close()
    browser.switch_to_window(workspace_window)
    workspace_page.save_project() # the pickle should fail here because an imported file has been modified
    
    time.sleep(3)
    projects_page = workspace_page.close_workspace()
    
    workspace_page = projects_page.open_project(project_dict['name'])
    workspace_page.show_dataflow('top')
    eq(sorted(workspace_page.get_dataflow_component_names()),
       ['comp1', 'comp2', 'driver', 'top'])
    
    # Clean up.
    projects_page = workspace_page.close_workspace()
    project_info_page = projects_page.edit_project(project_dict['name'])
    project_info_page.delete_project()
    print "_test_macro complete."


def _test_addfiles(browser):
    print "running _test_addfiles..."
    # Adds multiple files to the project.
    projects_page = begin(browser)
    project_info_page, project_dict = new_project(projects_page.new_project())
    workspace_page = project_info_page.load_project()

    # Opens code editor
    workspace_window = browser.current_window_handle
    editor_page = workspace_page.open_editor()
    editor_window = browser.current_window_handle

    upload_page = editor_page.add_files()

    # Get path to  paraboloid file.
    paraboloidPath = pkg_resources.resource_filename('openmdao.examples.simple',
                                                     'paraboloid.py')

    # Get path to optimization_unconstrained file.
    optPath = pkg_resources.resource_filename('openmdao.examples.simple',
                                              'optimization_unconstrained.py')

    # Add the files
    upload_page.select_files((paraboloidPath, optPath))
    upload_page.upload_files()

    time.sleep(1.0)

    # Check to make sure the files were added.
    browser.switch_to_window(editor_window)
    time.sleep(1)
    file_names = editor_page.get_files()
    expected_file_names = ['optimization_unconstrained.py', 'paraboloid.py']
    if sorted(file_names) != sorted(expected_file_names):
        raise TestCase.failureException(
            "Expected file names, '%s', should match existing file names, '%s'"
            % (expected_file_names, file_names))

    # Clean up.
    browser.switch_to_window(workspace_window)
    projects_page = workspace_page.close_workspace()
    project_info_page = projects_page.edit_project(project_dict['name'])
    project_info_page.delete_project()
    print "_test_addfiles complete."


def _test_properties(browser):
    print "running _test_properties..."
    # Checks right-hand side properties display.
    projects_page = begin(browser)
    project_info_page, project_dict = new_project(projects_page.new_project())
    workspace_page = project_info_page.load_project()

    # Check default 'top'.
    workspace_page.select_object('top')
    time.sleep(0.5)
    eq(workspace_page.props_header, 'Assembly: top')
    inputs = workspace_page.props_inputs
    eq(inputs.value, [['directory',     ''],
                      ['force_execute', 'False']])

    # Check default 'top.driver'.
    workspace_page.expand_object('top')
    workspace_page.select_object('top.driver')
    time.sleep(0.5)
    eq(workspace_page.props_header, 'Run_Once: top.driver')
    inputs = workspace_page.props_inputs
    eq(inputs.value, [['directory',     ''],
                      ['force_execute', 'True'],
                      ['printvars',     '[]']])
    # Clean up.
    projects_page = workspace_page.close_workspace()
    project_info_page = projects_page.edit_project(project_dict['name'])
    project_info_page.delete_project()
    print "_test_properties complete."


def _test_objtree(browser):
    print "running _test_objtree..."
    # Toggles maxmimize/minimize button on assemblies.
    projects_page = begin(browser)
    project_info_page, project_dict = new_project(projects_page.new_project())
    workspace_page = project_info_page.load_project()

    # Add maxmin.py to project
    workspace_window = browser.current_window_handle
    editor_page = workspace_page.open_editor()
    file_path = pkg_resources.resource_filename('openmdao.gui.test.functional',
                                                'maxmin.py')
    editor_page.add_file(file_path)
    browser.close()
    browser.switch_to_window(workspace_window)

    # Add MaxMin to 'top'.
    workspace_page.show_dataflow('top')
    time.sleep(1)
    workspace_page.show_library()
    time.sleep(1)
    workspace_page.find_library_button('MaxMin').click()
    workspace_page.add_library_item_to_dataflow('maxmin.MaxMin', 'maxmin')

    # Maximize 'top' and 'top.maxmin'
    visible = workspace_page.get_objects_attribute('path', True)
    eq(visible, ['top'])
    workspace_page.expand_object('top')
    visible = workspace_page.get_objects_attribute('path', True)
    eq(visible, ['top', 'top.driver', 'top.maxmin'])
    workspace_page.expand_object('top.maxmin')
    visible = workspace_page.get_objects_attribute('path', True)
    eq(visible, ['top', 'top.driver', 'top.maxmin',
                 'top.maxmin.driver', 'top.maxmin.sub'])

    workspace_page.add_library_item_to_dataflow('maxmin.MaxMin', 'maxmin2')
    visible = workspace_page.get_objects_attribute('path', True)
    eq(visible, ['top', 'top.driver', 'top.maxmin',
                 'top.maxmin.driver', 'top.maxmin.sub', 'top.maxmin2'])

    # Clean up.
    projects_page = workspace_page.close_workspace()
    project_info_page = projects_page.edit_project(project_dict['name'])
    project_info_page.delete_project()
    print "_test_objtree complete."


if __name__ == '__main__':
<<<<<<< HEAD
    if '--nonose' in sys.argv:
        # Run outside of nose.
        # tests should be in alpha order as that's how they will run under nose
        from util import setup_chrome  # , setup_firefox
        setup_server(virtual_display=False)
        browser = setup_chrome()
        args = [a for a in sys.argv[1:] if not a.startswith('-')]
        gnames = globals().keys()
        if not args:
            args = [tst for tst in gnames if tst.startswith('_test_')]
        for arg in args:
            globals()[arg](browser)
        #_test_macro(browser)
        #_test_addfiles(browser)
        #_test_console(browser)
        #_test_palette_update(browser)
        #_test_menu(browser)
        #_test_newfile(browser)
        #_test_objtree(browser)
        #_test_properties(browser)
        browser.quit()
        teardown_server()
    else:
        # Run under nose.
        import nose
        sys.argv.append('--cover-package=openmdao.')
        sys.argv.append('--cover-erase')
        sys.exit(nose.runmodule())
=======
    main()
>>>>>>> 02947692
<|MERGE_RESOLUTION|>--- conflicted
+++ resolved
@@ -427,35 +427,5 @@
 
 
 if __name__ == '__main__':
-<<<<<<< HEAD
-    if '--nonose' in sys.argv:
-        # Run outside of nose.
-        # tests should be in alpha order as that's how they will run under nose
-        from util import setup_chrome  # , setup_firefox
-        setup_server(virtual_display=False)
-        browser = setup_chrome()
-        args = [a for a in sys.argv[1:] if not a.startswith('-')]
-        gnames = globals().keys()
-        if not args:
-            args = [tst for tst in gnames if tst.startswith('_test_')]
-        for arg in args:
-            globals()[arg](browser)
-        #_test_macro(browser)
-        #_test_addfiles(browser)
-        #_test_console(browser)
-        #_test_palette_update(browser)
-        #_test_menu(browser)
-        #_test_newfile(browser)
-        #_test_objtree(browser)
-        #_test_properties(browser)
-        browser.quit()
-        teardown_server()
-    else:
-        # Run under nose.
-        import nose
-        sys.argv.append('--cover-package=openmdao.')
-        sys.argv.append('--cover-erase')
-        sys.exit(nose.runmodule())
-=======
     main()
->>>>>>> 02947692
+
