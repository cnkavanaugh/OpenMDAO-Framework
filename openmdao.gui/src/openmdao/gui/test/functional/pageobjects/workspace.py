--- conflicted
+++ resolved
@@ -205,12 +205,8 @@
                 WebDriverWait(self.browser, 1).until(
                     lambda browser: self('library_search').is_visible())
             except TimeoutException:
-<<<<<<< HEAD
-                logging.warning('TimeoutException in show_library')
-=======
                 if retry:
-                    logging.warning('TimoutException in show_library')
->>>>>>> 423a3f66
+                    logging.warning('TimeoutException in show_library')
             else:
                 break
         else:
