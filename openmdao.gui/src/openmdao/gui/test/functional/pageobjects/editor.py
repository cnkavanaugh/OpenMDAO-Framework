--- conflicted
+++ resolved
@@ -65,22 +65,12 @@
     file_toggle = ButtonElement((By.XPATH, "//a[(@rel='toggle')]"))
 
     # Right side.
-<<<<<<< HEAD
-    #code_tab = ButtonElement((By.ID, 'code_tab'))
-=======
->>>>>>> 2cbea42c
     editor_save_button       = ButtonElement((By.ID, 'code_pane-uiBar-save'))
     editor_find_button       = ButtonElement((By.ID, 'code_pane-uiBar-find'))
     editor_replace_button    = ButtonElement((By.ID, 'code_pane-uiBar-replace'))
     editor_replaceAll_button = ButtonElement((By.ID, 'code_pane-uiBar-replaceAll'))
     editor_undo_button       = ButtonElement((By.ID, 'code_pane-uiBar-undo'))
-<<<<<<< HEAD
-    editor_overwrite_button  = ButtonElement((By.ID, 'code_pane-overwrite'))
-    
-=======
-
-
->>>>>>> 2cbea42c
+
     def __init__(self, browser, port):
         super(EditorPage, self).__init__(browser, port)
 
@@ -227,8 +217,4 @@
         # Type in the code.
         code_input_element.send_keys(text)
         return code_input_element
-    
-    #def overwrite_button(self):
-        ##return ButtonElement((By.ID, 'code_pane-overwrite'))
-        #return WebDriverWait(self.browser, TMO).until(
-           #lambda browser: browser.find_element_by_css_selector('#code_pane-overwrite'))
+    