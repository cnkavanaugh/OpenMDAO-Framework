import random
import string

from functools import partial

from selenium.webdriver.common.by import By

from dialog import DialogPage
from elements import ButtonElement, GridElement, TextElement, InputElement
from workflow import find_workflow_figure, find_workflow_figures, \
                     find_workflow_component_figures, \
                     find_workflow_component_figure
from util import ArgsPrompt, NotifierPage
from grid import GridColumnPicker, GridColumnPickerOption

class ComponentPage(DialogPage):

    class Variable(object):
        def __init__(self, row, headers):
            self._cells = row.cells

            def getter(cls, index=0):
                return cls._cells[index]

            def setter(cls, value, index=0):
                if not cls._cells[index].editable:
                    raise AttributeError("can't set attribute")
                else:
                    cls._cells[index].value = value

            for index in range(len(headers)):
                if headers[index].value != "":
                    setattr(
                        self.__class__,
                        headers[index].value.lower(),
                        property(
                            partial(getter, index=index),
                            partial(setter, index=index)
                        )
                    )

    """ Component editor page. """

    Version = type('Enum', (), {"OLD": 1, "NEW": 2})
    As = type('Enum', (), {"GRID": 0, "ROW": 1, "VARIABLE": 2})
    SortOrder = type('Enum', (), {"ASCENDING": 0, "DESCENDING": 1})

    inputs_tab  = ButtonElement((By.XPATH, "div/ul/li/a[text()='Inputs']"))
    slots_tab   = ButtonElement((By.XPATH, "div/ul/li/a[text()='Slots']"))
    outputs_tab = ButtonElement((By.XPATH, "div/ul/li/a[text()='Outputs']"))
    events_tab  = ButtonElement((By.XPATH, "div/ul/li/a[text()='Events']"))

    inputs  = GridElement((By.ID, 'Inputs_props'))
    outputs = GridElement((By.ID, 'Outputs_props'))

    inputs_filter = InputElement((By.ID, 'Inputs_variableFilter'))
    outputs_filter = InputElement((By.ID, 'Outputs_variableFilter'))

    def __init__(self, browser, port, locator, version=Version.OLD):
        super(ComponentPage, self).__init__(browser, port, locator)
        # It takes a while for the full load to complete.
        NotifierPage.wait(self)
        self.version = version
<<<<<<< HEAD
        self._sort_order = {"inputs" : 0, "outputs" : 0}
        self._column_picker = None
=======
        self._sort_order = {"inputs": 0, "outputs": 0}
>>>>>>> c4d61de1

    def get_tab_labels(self):
        """ Return a list of the tab labels. """
        elements = self.root.find_elements_by_class_name('ui-tabs-anchor')
        labels = [element.text for element in elements]
        return labels

    def set_input(self, name, value):
        """ Set input `name` to `value`. """
        self('inputs_tab').click()
        grid = self.inputs
        found = []
        for row in grid.rows:
            if row[0] == name:
                row[2] = value
                return
            found.append(row[0])
        raise RuntimeError('%r not found in inputs %s' % (name, found))

    def filter_inputs(self, filter_text):
        """ Filter out input variables from grid using `filter_text`. """
        self.inputs_filter = filter_text

    def filter_outputs(self, filter_text):
        """ Filter out output variables from grid using `filter_text`. """
        self.outputs_filter = filter_text

    #This does not work. May have to send backspaces to clear filter
    def clear_inputs_filter(self):
        self.inputs_filter = ""

    #This does not work. May have to send backspaces to clear filter
    def clear_outputs_filter(self):
        self.outputs_filter = ""

    def _sort_column(self, grid, column_name, sort_order, tab):
        """ Sorts the variables in column `column_name`"""
        header = [header for header in grid.headers if header.value == column_name]
        if(not header):
            raise Exception("Grid has no column named %s" % column_name)

        header = header[0]
        if(sort_order == self.SortOrder.ASCENDING):
            while((self._sort_order[tab] % 2) == 0):
                self._sort_order[tab] = self._sort_order[tab] + 1
                header.click()
        else:
            while((self._sort_order[tab] % 2) != 0):
                self._sort_order[tab] = self._sort_order[tab] + 1
                header.click()

    def sort_inputs_column(self, column_name, sort_order=SortOrder.ASCENDING):
        """ Sort `column_name` in inputs grid in `sort_order` """
        self("inputs_tab").click()
        self._sort_column(self.inputs, column_name, sort_order, "inputs")

    def sort_outputs_column(self, column_name, sort_order=SortOrder.ASCENDING):
        """ Sort `column_name` in outputs grid in `sort_order` """
        self("outputs_tab").click()
        self._sort_column(self.outputs, column_name, sort_order, "outputs")

    def get_events(self):
        """ Return events grid. """
        self('events_tab').click()
        return self.events

    def show_inputs(self):
        """switch to inputs tab"""
        self('inputs_tab').click()

    def show_outputs(self):
        """switch to outputs tab"""
        self('outputs_tab').click()

    def show_slots(self):
        """switch to slots tab"""
        self('slots_tab').click()

    def toggle_column_visibility(self, column_name):
        self._toggle_column_visibility(self._active_grid, column_name)

    @property
    def _active_grid(self):
        if self.inputs.displayed:
            return self.inputs

        elif self.outputs.displayed:
            return self.outputs

    def _toggle_column_visibility(self, grid, column_name):
        if not self._column_picker:
            self._column_picker = self._get_column_picker(grid)

        elif not self._column_picker.displayed:
            self._column_picker = self._get_column_picker(grid)

        self._column_picker.get_option(column_name).click()

    def _get_column_picker(self, grid):
        grid.headers[0].context_click()
        column_pickers = [GridColumnPicker(self.browser, element) for element in self.browser.find_elements( By. CLASS_NAME, "slick-columnpicker" )] 
        for column_picker in column_pickers:
            if column_picker.displayed:
                return column_picker

    def get_inputs(self, return_type=None):
        """ Return inputs grid. """
        self('inputs_tab').click()
        #return self._get_variables(self.inputs)
        return self._get_variables(self.inputs, return_type)

    def get_outputs(self, return_type=None):
        """ Return outputs grid. """
        self('outputs_tab').click()
        #return self._get_variables(self.outputs)
        return self._get_variables(self.outputs, return_type)

    def get_input(self, name, return_type=None):
        """ Return first input variable with `name`. """
        self('inputs_tab').click()
        return self._get_variable(name, self.inputs, return_type)

    def get_output(self, name, return_type=None):
        """ Return first output variable with `name`. """
        self('outputs_tab').click()
        return self._get_variable(name, self.outputs, return_type)

    def _get_variables(self, grid, return_type):
        if(return_type == self.As.GRID or self.version == self.Version.OLD):
            return grid

        headers = grid.headers
        rows = grid.rows

        return [self.Variable(row, headers) for row in rows]

    def _get_variable(self, name, grid, return_type):
        found = []
        for row in grid.rows:
            if row[1] == name:
                if(return_type == self.As.ROW or self.version == self.Version.OLD):
                    return row
                else:
                    return self.Variable(row, grid.headers)
            found.append(row[1])
        raise RuntimeError('%r not found in inputs %s' % (name, found))


class DriverPage(ComponentPage):
    """ Driver editor page. """

    parameters_tab  = ButtonElement((By.XPATH, "div/ul/li/a[text()='Parameters']"))
    workflow_tab    = ButtonElement((By.XPATH, "div/ul/li/a[text()='Workflow']"))
    objectives_tab  = ButtonElement((By.XPATH, "div/ul/li/a[text()='Objectives']"))
    constraints_tab = ButtonElement((By.XPATH, "div/ul/li/a[text()='Constraints']"))
    triggers_tab    = ButtonElement((By.XPATH, "div/ul/li/a[text()='Triggers']"))

    parameters  = GridElement((By.ID, 'Parameters_parms'))
    objectives  = GridElement((By.ID, 'Objectives_objectives'))
    constraints = GridElement((By.ID, 'Constraints_constraints'))
    triggers    = GridElement((By.ID, 'Triggers_triggers'))

    add_parameter  = ButtonElement((By.XPATH, "//span[text()='Add Parameter']"))
    add_objective  = ButtonElement((By.XPATH, "//span[text()='Add Objective']"))
    add_constraint = ButtonElement((By.XPATH, "//span[text()='Add Constraint']"))
    add_trigger    = ButtonElement((By.XPATH, "//span[text()='Add Event']"))

    def get_parameters(self):
        """ Return parameters grid. """
        self('parameters_tab').click()
        return self.parameters

    def get_objectives(self):
        """ Return objectives grid. """
        self('objectives_tab').click()
        return self.objectives

    def get_constraints(self):
        """ Return constraints grid. """
        self('constraints_tab').click()
        return self.constraints

    def get_triggers(self):
        """ Return triggers grid. """
        self('triggers_tab').click()
        return self.triggers

    def new_parameter(self):
        """ Return :class:`ParameterDialog`. """
        self('add_parameter').click()
        return ParameterDialog(self.browser, self.port,
                               (By.XPATH, "//div[@id='parameter-dialog']/.."))

    def new_objective(self):
        """ Return :class:`ObjectiveDialog`. """
        self('add_objective').click()
        return ObjectiveDialog(self.browser, self.port,
                               (By.XPATH, "//div[@id='objective-dialog']/.."))

    def new_constraint(self):
        """ Return :class:`ConstraintDialog`. """
        self('add_constraint').click()
        return ConstraintDialog(self.browser, self.port,
                                (By.XPATH, "//div[@id='constraint-dialog']/.."))

    def new_trigger(self):
        """ Return :class:`EventDialog`. """
        self('add_trigger').click()
        return EventDialog(self.browser, self.port,
                           (By.XPATH, "//div[@id='event-dialog']/.."))

    def show_workflow(self):
        """switch to workflow tab"""
        self('workflow_tab').click()

    def get_workflow_figures(self):
        """ Return workflow figure elements. """
        return find_workflow_figures(self)

    def get_workflow_component_figures(self):
        """ Return workflow component figure elements. """
        return find_workflow_component_figures(self)

    def get_workflow_figure(self, name, prefix=None, retries=5):
        """ Return :class:`WorkflowFigure` for `name`. """
        return find_workflow_figure(self, name, prefix, retries)

    def get_workflow_component_figure(self, name, prefix=None, retries=5):
        """ Return :class:`WorkflowComponentFigure` for `name`. """
        return find_workflow_component_figure(self, name, prefix, retries)


class ParameterDialog(DialogPage):
    """ Dialog for adding a new parameter. """

    target = InputElement((By.ID, 'parameter-target'))
    low    = InputElement((By.ID, 'parameter-low'))
    high   = InputElement((By.ID, 'parameter-high'))
    scaler = InputElement((By.ID, 'parameter-scaler'))
    adder  = InputElement((By.ID, 'parameter-adder'))
    name   = InputElement((By.ID, 'parameter-name'))
    ok     = ButtonElement((By.ID, 'parameter-ok'))
    cancel = ButtonElement((By.ID, 'parameter-cancel'))


class ObjectiveDialog(DialogPage):
    """ Dialog for adding a new objective. """

    expr   = InputElement((By.ID, 'objective-expr'))
    name   = InputElement((By.ID, 'objective-name'))
    ok     = ButtonElement((By.ID, 'objective-ok'))
    cancel = ButtonElement((By.ID, 'objective-cancel'))


class ConstraintDialog(DialogPage):
    """ Dialog for adding a new constraint. """

    expr   = InputElement((By.ID, 'constraint-expr'))
    scaler = InputElement((By.ID, 'constraint-scaler'))
    adder  = InputElement((By.ID, 'constraint-adder'))
    name   = InputElement((By.ID, 'constraint-name'))
    ok     = ButtonElement((By.ID, 'constraint-ok'))
    cancel = ButtonElement((By.ID, 'constraint-cancel'))


class EventDialog(DialogPage):
    """ Dialog for adding a new event. """

    target = InputElement((By.ID, 'event-target'))
    ok     = ButtonElement((By.ID, 'event-ok'))
    cancel = ButtonElement((By.ID, 'event-cancel'))


class AssemblyPage(ComponentPage):
    """ Assembly editor page. """

    dataflow_tab = ButtonElement((By.XPATH, "div/ul/li/a[text()='Dataflow']"))

    def show_dataflow(self):
        self('dataflow_tab').element.click()


class PropertiesPage(DialogPage):
    """ Component properties page. """

    header  = TextElement((By.XPATH, 'h3[1]'))
    inputs  = GridElement((By.ID, 'Inputs_props'))
    outputs = GridElement((By.ID, 'Outputs_props'))

    def set_input(self, name, value):
        """ Set input `name` to `value`. """
        self('inputs_tab').click()
        grid = self.inputs
        found = []
        for row in grid.rows:
            if row[0] == name:
                row[1] = value
                return
            found.append(row[0])
        raise RuntimeError('%r not found in inputs %s' % (name, found))


class NameInstanceDialog(ArgsPrompt):
    """ Adds :meth:`create_and_dismiss` to :class:`ArgsPrompt`. """

    def __init__(self, parent):
        super(NameInstanceDialog, self).__init__(parent.browser, parent.port)

    def create_and_dismiss(self, name=None):
        """Names the instance. Returns the name. Force a name with the name argument"""
        chars = string.ascii_uppercase
        name = name or ''.join(random.choice(chars).strip() for x in range(8))

        self.name = name
        self.click_ok()

        return name<|MERGE_RESOLUTION|>--- conflicted
+++ resolved
@@ -4,6 +4,7 @@
 from functools import partial
 
 from selenium.webdriver.common.by import By
+from selenium.webdriver.common.keys import Keys
 
 from dialog import DialogPage
 from elements import ButtonElement, GridElement, TextElement, InputElement
@@ -21,7 +22,7 @@
 
             def getter(cls, index=0):
                 return cls._cells[index]
-
+            
             def setter(cls, value, index=0):
                 if not cls._cells[index].editable:
                     raise AttributeError("can't set attribute")
@@ -30,20 +31,20 @@
 
             for index in range(len(headers)):
                 if headers[index].value != "":
-                    setattr(
-                        self.__class__,
-                        headers[index].value.lower(),
-                        property(
-                            partial(getter, index=index),
-                            partial(setter, index=index)
-                        )
-                    )
+                    setattr( \
+                            self.__class__, 
+                            headers[index].value.lower(), 
+                            property( \
+                                    partial(getter, index=index),
+                                    partial(setter, index=index)
+                                    )
+                            )
 
     """ Component editor page. """
-
-    Version = type('Enum', (), {"OLD": 1, "NEW": 2})
-    As = type('Enum', (), {"GRID": 0, "ROW": 1, "VARIABLE": 2})
-    SortOrder = type('Enum', (), {"ASCENDING": 0, "DESCENDING": 1})
+   
+    Version = type('Enum', (), {"OLD":1, "NEW":2})
+    As = type('Enum', (), {"GRID":0, "ROW":1, "VARIABLE":2})
+    SortOrder = type('Enum', (), {"ASCENDING" : 0, "DESCENDING" : 1})
 
     inputs_tab  = ButtonElement((By.XPATH, "div/ul/li/a[text()='Inputs']"))
     slots_tab   = ButtonElement((By.XPATH, "div/ul/li/a[text()='Slots']"))
@@ -55,24 +56,21 @@
 
     inputs_filter = InputElement((By.ID, 'Inputs_variableFilter'))
     outputs_filter = InputElement((By.ID, 'Outputs_variableFilter'))
-
+    
     def __init__(self, browser, port, locator, version=Version.OLD):
         super(ComponentPage, self).__init__(browser, port, locator)
         # It takes a while for the full load to complete.
         NotifierPage.wait(self)
         self.version = version
-<<<<<<< HEAD
         self._sort_order = {"inputs" : 0, "outputs" : 0}
         self._column_picker = None
-=======
-        self._sort_order = {"inputs": 0, "outputs": 0}
->>>>>>> c4d61de1
 
     def get_tab_labels(self):
         """ Return a list of the tab labels. """
         elements = self.root.find_elements_by_class_name('ui-tabs-anchor')
         labels = [element.text for element in elements]
         return labels
+
 
     def set_input(self, name, value):
         """ Set input `name` to `value`. """
@@ -109,12 +107,12 @@
             raise Exception("Grid has no column named %s" % column_name)
 
         header = header[0]
-        if(sort_order == self.SortOrder.ASCENDING):
-            while((self._sort_order[tab] % 2) == 0):
+        if(sort_order==self.SortOrder.ASCENDING):
+            while( (self._sort_order[tab] % 2) == 0):
                 self._sort_order[tab] = self._sort_order[tab] + 1
                 header.click()
         else:
-            while((self._sort_order[tab] % 2) != 0):
+            while( (self._sort_order[tab] % 2) != 0):
                 self._sort_order[tab] = self._sort_order[tab] + 1
                 header.click()
 
@@ -188,14 +186,14 @@
         """ Return first input variable with `name`. """
         self('inputs_tab').click()
         return self._get_variable(name, self.inputs, return_type)
-
+    
     def get_output(self, name, return_type=None):
         """ Return first output variable with `name`. """
         self('outputs_tab').click()
         return self._get_variable(name, self.outputs, return_type)
 
     def _get_variables(self, grid, return_type):
-        if(return_type == self.As.GRID or self.version == self.Version.OLD):
+        if(return_type==self.As.GRID or self.version==self.Version.OLD):
             return grid
 
         headers = grid.headers
@@ -207,7 +205,7 @@
         found = []
         for row in grid.rows:
             if row[1] == name:
-                if(return_type == self.As.ROW or self.version == self.Version.OLD):
+                if(return_type==self.As.ROW or self.version==self.Version.OLD):
                     return row
                 else:
                     return self.Variable(row, grid.headers)
