import random
import string

from selenium.webdriver.common.by import By

from dialog import DialogPage
from elements import ButtonElement, GridElement, TextElement, InputElement
from workflow import find_workflow_component_figures
from util import NotifierPage, ValuePrompt


class ComponentPage(DialogPage):
    """ Component editor page. """

    inputs_tab  = ButtonElement((By.XPATH, "div/ul/li/a[text()='Inputs']"))
    slots_tab   = ButtonElement((By.XPATH, "div/ul/li/a[text()='Slots']"))
    outputs_tab = ButtonElement((By.XPATH, "div/ul/li/a[text()='Outputs']"))

    inputs  = GridElement((By.ID, 'Inputs_props'))
    outputs = GridElement((By.ID, 'Outputs_props'))

    def __init__(self, browser, port, locator):
        super(ComponentPage, self).__init__(browser, port, locator)
        # It takes a while for the full load to complete.
        NotifierPage.wait(self)
<<<<<<< HEAD

    def get_inputs(self):
        """ Return inputs grid. """
        self('inputs_tab').click()
        return self.inputs

    def set_input(self, name, value):
        """ Set input `name` to `value`. """
        self('inputs_tab').click()
        grid = self.inputs
        found = []
        for row in grid.rows:
            if row[0] == name:
                row[2] = value
                return
            found.append(row[0])
        raise RuntimeError('%r not found in inputs %s' % (name, found))

    def get_outputs(self):
        """ Return outputs grid. """
        self('outputs_tab').click()
        return self.outputs

    def show_slots(self):
        """switch to slots tab"""
        self('slots_tab').click()


class DriverPage(ComponentPage):
    """ Driver editor page. """

    parameters_tab  = ButtonElement((By.XPATH, "div/ul/li/a[text()='Parameters']"))
    workflow_tab    = ButtonElement((By.XPATH, "div/ul/li/a[text()='Workflow']"))
    objectives_tab  = ButtonElement((By.XPATH, "div/ul/li/a[text()='Objectives']"))
    constraints_tab = ButtonElement((By.XPATH, "div/ul/li/a[text()='Constraints']"))

    parameters  = GridElement((By.ID, 'Parameters_parms'))
    objectives  = GridElement((By.ID, 'Objectives_objectives'))
    constraints = GridElement((By.ID, 'Constraints_constraints'))

    add_parameter  = ButtonElement((By.XPATH, "//div[text()='Add Parameter']"))
    add_objective  = ButtonElement((By.XPATH, "//div[text()='Add Objective']"))
    add_constraint = ButtonElement((By.XPATH, "//div[text()='Add Constraint']"))
=======
 
    def get_inputs(self): 
        """ Return inputs grid. """ 
        self('inputs_tab').click() 
        return self.inputs 
 
    def set_input(self, name, value): 
        """ Set input `name` to `value`. """ 
        self('inputs_tab').click() 
        grid = self.inputs 
        found = [] 
        for row in grid.rows: 
            if row[0] == name: 
                row[2] = value 
                return 
            found.append(row[0]) 
        raise RuntimeError('%r not found in inputs %s' % (name, found)) 
 
    def get_outputs(self): 
        """ Return outputs grid. """ 
        self('outputs_tab').click() 
        return self.outputs 
 
    def show_slots(self): 
        """switch to slots tab""" 
        self('slots_tab').click() 
 

 
class DriverPage(ComponentPage): 
    """ Driver editor page. """ 
 
    parameters_tab  = ButtonElement((By.XPATH, "div/ul/li/a[text()='Parameters']")) 
    workflow_tab    = ButtonElement((By.XPATH, "div/ul/li/a[text()='Workflow']")) 
    objectives_tab  = ButtonElement((By.XPATH, "div/ul/li/a[text()='Objectives']")) 
    constraints_tab = ButtonElement((By.XPATH, "div/ul/li/a[text()='Constraints']")) 
 
    parameters  = GridElement((By.ID, 'Parameters_parms')) 
    objectives  = GridElement((By.ID, 'Objectives_objectives')) 
    constraints = GridElement((By.ID, 'Constraints_constraints')) 
 
    add_parameter  = ButtonElement((By.XPATH, "//span[text()='Add Parameter']"))
    add_objective  = ButtonElement((By.XPATH, "//span[text()='Add Objective']"))
    add_constraint = ButtonElement((By.XPATH, "//span[text()='Add Constraint']"))
>>>>>>> 2ae4d556

    def get_parameters(self):
        """ Return parameters grid. """
        self('parameters_tab').click()
        return self.parameters

    def get_objectives(self):
        """ Return objectives grid. """
        self('objectives_tab').click()
        return self.objectives

    def get_constraints(self):
        """ Return constraints grid. """
        self('constraints_tab').click()
        return self.constraints

    def new_parameter(self):
        """ Return :class:`ParameterDialog`. """
        self('add_parameter').click()
        return ParameterDialog(self.browser, self.port,
                               (By.XPATH, "//div[@id='parameter-dialog']/.."))

    def new_objective(self):
        """ Return :class:`ObjectiveDialog`. """
        self('add_objective').click()
        return ObjectiveDialog(self.browser, self.port,
                               (By.XPATH, "//div[@id='objective-dialog']/.."))

    def new_constraint(self):
        """ Return :class:`ConstraintDialog`. """
        self('add_constraint').click()
        return ConstraintDialog(self.browser, self.port,
                                (By.XPATH, "//div[@id='constraint-dialog']/.."))

    def show_workflow(self):
        """switch to workflow tab"""
        self('workflow_tab').click()

    def get_workflow_component_figures(self):
        """ Return workflow component figure elements. """
        return find_workflow_component_figures(self)


class ParameterDialog(DialogPage):
    """ Dialog for adding a new parameter. """

    target =  InputElement((By.ID, 'parameter-target'))
    low    =  InputElement((By.ID, 'parameter-low'))
    high   =  InputElement((By.ID, 'parameter-high'))
    scaler =  InputElement((By.ID, 'parameter-scaler'))
    adder  =  InputElement((By.ID, 'parameter-adder'))
    name   =  InputElement((By.ID, 'parameter-name'))
    ok     = ButtonElement((By.ID, 'parameter-ok'))
    cancel = ButtonElement((By.ID, 'parameter-cancel'))


class ObjectiveDialog(DialogPage):
    """ Dialog for adding a new objective. """

    expr   =  InputElement((By.ID, 'objective-expr'))
    name   =  InputElement((By.ID, 'objective-name'))
    ok     = ButtonElement((By.ID, 'objective-ok'))
    cancel = ButtonElement((By.ID, 'objective-cancel'))


class ConstraintDialog(DialogPage):
    """ Dialog for adding a new constraint. """

    expr   =  InputElement((By.ID, 'constraint-expr'))
    scaler =  InputElement((By.ID, 'constraint-scaler'))
    adder  =  InputElement((By.ID, 'constraint-adder'))
    name   =  InputElement((By.ID, 'constraint-name'))
    ok     = ButtonElement((By.ID, 'constraint-ok'))
    cancel = ButtonElement((By.ID, 'constraint-cancel'))


class AssemblyPage(ComponentPage):
    """ Assembly editor page. """

    dataflow_tab = ButtonElement((By.XPATH, "div/ul/li/a[text()='Dataflow']"))

    def show_dataflow(self):
        self('dataflow_tab').element.click()


class PropertiesPage(DialogPage):
    """ Component properties page. """

    header  = TextElement((By.XPATH, 'h3[1]'))
    inputs  = GridElement((By.ID, 'Inputs_props'))
    outputs = GridElement((By.ID, 'Outputs_props'))

    def set_input(self, name, value):
        """ Set input `name` to `value`. """
        self('inputs_tab').click()
        grid = self.inputs
        found = []
        for row in grid.rows:
            if row[0] == name:
                row[1] = value
                return
            found.append(row[0])
        raise RuntimeError('%r not found in inputs %s' % (name, found))


class NameInstanceDialog(ValuePrompt):
    """ Adds :meth:`create_and_dismiss` to :class:`ValuePrompt`. """

    def __init__(self, parent):
        super(NameInstanceDialog, self).__init__(parent.browser, parent.port)

    def create_and_dismiss(self, name=None):
        """Names the instance. Returns the name. Force a name with the name argument"""
        chars = string.ascii_uppercase
        name = name or ''.join(random.choice(chars).strip() for x in range(8))

        self.value = name
        self.click_ok()

        return name
<|MERGE_RESOLUTION|>--- conflicted
+++ resolved
@@ -23,7 +23,6 @@
         super(ComponentPage, self).__init__(browser, port, locator)
         # It takes a while for the full load to complete.
         NotifierPage.wait(self)
-<<<<<<< HEAD
 
     def get_inputs(self):
         """ Return inputs grid. """
@@ -64,55 +63,9 @@
     objectives  = GridElement((By.ID, 'Objectives_objectives'))
     constraints = GridElement((By.ID, 'Constraints_constraints'))
 
-    add_parameter  = ButtonElement((By.XPATH, "//div[text()='Add Parameter']"))
-    add_objective  = ButtonElement((By.XPATH, "//div[text()='Add Objective']"))
-    add_constraint = ButtonElement((By.XPATH, "//div[text()='Add Constraint']"))
-=======
- 
-    def get_inputs(self): 
-        """ Return inputs grid. """ 
-        self('inputs_tab').click() 
-        return self.inputs 
- 
-    def set_input(self, name, value): 
-        """ Set input `name` to `value`. """ 
-        self('inputs_tab').click() 
-        grid = self.inputs 
-        found = [] 
-        for row in grid.rows: 
-            if row[0] == name: 
-                row[2] = value 
-                return 
-            found.append(row[0]) 
-        raise RuntimeError('%r not found in inputs %s' % (name, found)) 
- 
-    def get_outputs(self): 
-        """ Return outputs grid. """ 
-        self('outputs_tab').click() 
-        return self.outputs 
- 
-    def show_slots(self): 
-        """switch to slots tab""" 
-        self('slots_tab').click() 
- 
-
- 
-class DriverPage(ComponentPage): 
-    """ Driver editor page. """ 
- 
-    parameters_tab  = ButtonElement((By.XPATH, "div/ul/li/a[text()='Parameters']")) 
-    workflow_tab    = ButtonElement((By.XPATH, "div/ul/li/a[text()='Workflow']")) 
-    objectives_tab  = ButtonElement((By.XPATH, "div/ul/li/a[text()='Objectives']")) 
-    constraints_tab = ButtonElement((By.XPATH, "div/ul/li/a[text()='Constraints']")) 
- 
-    parameters  = GridElement((By.ID, 'Parameters_parms')) 
-    objectives  = GridElement((By.ID, 'Objectives_objectives')) 
-    constraints = GridElement((By.ID, 'Constraints_constraints')) 
- 
     add_parameter  = ButtonElement((By.XPATH, "//span[text()='Add Parameter']"))
     add_objective  = ButtonElement((By.XPATH, "//span[text()='Add Objective']"))
     add_constraint = ButtonElement((By.XPATH, "//span[text()='Add Constraint']"))
->>>>>>> 2ae4d556
 
     def get_parameters(self):
         """ Return parameters grid. """
@@ -232,4 +185,4 @@
         self.value = name
         self.click_ok()
 
-        return name
+        return name