--- conflicted
+++ resolved
@@ -18,25 +18,9 @@
     <link rel="stylesheet" href="/static/css/mdao-styles.css">
     <link rel="stylesheet" href="/static/css/mdao-layout.css">
 
-<<<<<<< HEAD
-{% block body %}
-    <div>
-        Enter the name of the distribution (without the extension) from the list below:
-        <p>
-        <form action="addons" method="POST">
-            <table>
-            {% raw addon_form.as_table() %}
-            </table>
-        <input type="submit" value="Install" />
-        </form>        
-        <p>
-    </div>
-=======
->>>>>>> 37d23187
     <div>
     Please use the command line interface to install plugins from the OpenMDAO plugin repository.
     </div>
     
 </body>
 </html>
-
