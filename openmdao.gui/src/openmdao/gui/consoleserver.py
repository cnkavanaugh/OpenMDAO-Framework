--- conflicted
+++ resolved
@@ -113,12 +113,7 @@
         self._partial_cmd = None
         self.exc_info = exc_info
         msg = '%s: %s' % (err.__class__.__name__, err)
-<<<<<<< HEAD
-        logger.error(msg)
-        print msg
-=======
         self._print_error(msg)
->>>>>>> 79602970
 
     def _print_error(self, msg):
         ''' print & publish error message
@@ -212,26 +207,16 @@
         ''' run the model (i.e. the top assembly)
         '''
 
-<<<<<<< HEAD
-        print "Executing..."
-        try:
-            top = self.proj.get('top')
-            top.run(*args, **kwargs)
-            print "Execution complete."
-        except Exception, err:
-            self._error(err, sys.exc_info())
-=======
-        if 'top' in self.proj.__dict__:
+        if 'top' in self.proj:
             print "Executing..."
             try:
-                top = self.proj.__dict__['top']
+                top = self.proj.get('top')
                 top.run(*args, **kwargs)
                 print "Execution complete."
             except Exception, err:
                 self._error(err, sys.exc_info())
         else:
             self._print_error("Execution failed: No 'top' assembly was found.")
->>>>>>> 79602970
 
     @modifies_model
     def execfile(self, filename):
@@ -467,11 +452,7 @@
             val, root = self.get_container(pathname)
             return val
         except Exception, err:
-<<<<<<< HEAD
-            self._error(err, sys.exc_info())
-=======
             self._print_error("error getting value: %s" % err)
->>>>>>> 79602970
 
     def get_types(self):
         return packagedict(get_available_types())
@@ -524,31 +505,15 @@
         if isidentifier(name):
             name = name.encode('utf8')
             if parentname:
-<<<<<<< HEAD
                 cmd = '%s.add("%s",create("%s"))' % (parentname, name, classname)
-=======
-                parent, root = self.get_container(parentname)
-                if parent:
-                    try:
-                        parent.add(name, create(classname))
-                    except Exception, err:
-                        self._error(err, sys.exc_info())
-                    else:
-                        self.proj._recorded_cmds.append('%s.add("%s",create("%s"))' %
-                                                        (parentname, name, classname))
-                else:
-                    self._print_error('Error adding component,'
-                                      ' parent not found: %s' % parentname)
->>>>>>> 79602970
             else:
                 cmd = '%s = create("%s")' % (name, classname)
             try:
                 self.proj.command(cmd)
             except Exception, err:
-                self._error(err, sys.exc_info())
+                self._print_error(err, sys.exc_info())
         else:
-            self._print_error('Error adding component: "%s" is not a valid'
-                              ' identifier' % name)
+            self._print_error('Error adding component: "%s" is not a valid identifier' % name)
 
     @modifies_model
     def replace_component(self, pathname, classname):
@@ -557,18 +522,11 @@
         pathname = pathname.encode('utf8')
         parentname, dot, name = pathname.rpartition('.')
         if parentname:
-            parent, root = self.get_container(parentname)
-            if parent:
-                try:
-                    parent.replace(name, create(classname))
-                except Exception, err:
-                    self._error(err, sys.exc_info())
-                else:
-                    self.proj._recorded_cmds.append('%s.replace("%s",create("%s"))' %
-                                                    (parentname, name, classname))
-            else:
-                self._print_error('Error replacing component,'
-                                  ' parent not found: %s' % parentname)
+            try:
+                self.proj.command('%s.replace("%s", create("%s"))' % (parentname,
+                                                                      name, classname))
+            except Exception, err:
+                self._error(err, sys.exc_info())
         else:
             self._print_error('Error replacing component, no parent: "%s"'
                               % pathname)
