--- conflicted
+++ resolved
@@ -29,39 +29,6 @@
 from openmdao.gui.filemanager import FileManager
 from openmdao.gui.projdirfactory import ProjDirFactory
 
-<<<<<<< HEAD
-class ProjImporter(object):
-    def __init__(self, projpath):
-        self.projpath = os.path.abspath(os.path.expanduser(projpath))
-
-    def __call__(self, path):
-        if path.startswith(self.projpath):  # FIXME ...
-            print "import from %s" % path
-            return self
-        raise ImportError("can't import %s" % path)
-
-    def find_module(self, fullname, path=None):
-        print "finding... %s" % fullname
-    
-    # Consider using importlib.util.module_for_loader() to handle
-    # most of these details for you.
-    def load_module(self, fullname):
-        code = self.get_code(fullname)
-        ispkg = self.is_package(fullname)
-        mod = sys.modules.setdefault(fullname, imp.new_module(fullname))
-        mod.__file__ = "<%s>" % self.__class__.__name__
-        mod.__loader__ = self
-        if ispkg:
-            mod.__path__ = []
-            mod.__package__ = fullname
-        else:
-            mod.__package__ = fullname.rpartition('.')[0]
-        exec(code, mod.__dict__)
-        return mod
-
-
-
-=======
 # use this to keep track of project classes that have been instantiated
 # so far, so we can determine if we need to force a Project save & reload
 _instantiated_classes = set()
@@ -181,7 +148,6 @@
             mod.__package__ = modpath.rpartition('.')[0]
         exec(code, mod.__dict__)
         return mod
->>>>>>> 4eb03964
 
 def modifies_model(target):
     ''' decorator for methods that may have modified the model
@@ -650,11 +616,6 @@
             if self.projdirfactory:
                 self.projdirfactory.cleanup()
                 remove_class_factory(self.projdirfactory)
-<<<<<<< HEAD
-            
-            # install project specific importer
-            sys.path_hooks.append(ProjImporter(self.files.getcwd()))
-=======
                 
             # make sure we have a ProjFinder in sys.path_hooks
             for hook in sys.path_hooks:
@@ -662,7 +623,6 @@
                     break
             else:
                 sys.path_hooks = [ProjFinder]+sys.path_hooks
->>>>>>> 4eb03964
             
             # have to do things in a specific order here. First, create the files,
             # then point the ProjDirFactory at the files, then finally create the
