
# pylint: disable-msg=F0401

import os,sys
from setuptools import setup, find_packages

here = os.path.dirname(os.path.realpath(__file__))
sys.path.insert(0, os.path.normpath(os.path.join(here,
                                                 'src',
                                                 'openmdao',
                                                 'lib')))
import releaseinfo
version = releaseinfo.__version__

setup(name='openmdao.lib',
      version=version,
      description="OpenMDAO Standard Library",
      long_description="""\
Component, Driver, and TraitType plugins for OpenMDAO
""",
      classifiers=[
        'Development Status :: 2 - Pre-Alpha',
        'Intended Audience :: Science/Research',
        'License :: OSI Approved',
        'Natural Language :: English',
        'Operating System :: OS Independent',
        'Programming Language :: Python :: 2.6',
        'Topic :: Scientific/Engineering',
      ],
      keywords='optimization multidisciplinary multi-disciplinary analysis',
      author='',
      author_email='',
      url='http://openmdao.org/docs/srcdocs/packages/openmdao.lib.html',
      license='NASA Open Source Agreement 1.3',
      namespace_packages=["openmdao"],
      packages=find_packages('src'),
      package_dir={'': 'src'},
      package_data={'openmdao.lib': ['components/test/*.inp']},
      include_package_data=True,
      test_suite='nose.collector',
      zip_safe=False,
      install_requires=[
          'setuptools',
          'openmdao.main',
          'conmin==1.0.1',
          'newsumt==1.0.0',
          'pyipopt==1.0.0',
          'Pyevolve==0.6',
          'ordereddict',
          'scipy',
          ],
      entry_points="""
      [openmdao.driver]
      openmdao.lib.BroydenSolver = openmdao.lib.drivers.broydensolver:BroydenSolver
      openmdao.lib.CaseIteratorDriver = openmdao.lib.drivers.caseiterdriver:CaseIteratorDriver
      openmdao.lib.CONMINdriver = openmdao.lib.drivers.conmindriver:CONMINdriver
      openmdao.lib.DOEdriver = openmdao.lib.drivers.doedriver:DOEdriver
      openmdao.lib.Genetic = openmdao.lib.drivers.genetic:Genetic
      openmdao.lib.FixedPointIterator = openmdao.lib.drivers.iterate:FixedPointIterator
      openmdao.lib.NEWSUMTdriver = openmdao.lib.drivers.newsumtdriver:NEWSUMTdriver
<<<<<<< HEAD
      openmdao.lib.IPOPTdriver = openmdao.lib.drivers.ipoptdriver:IPOPTdriver
      openmdao.lib.pyevolvedriver = openmdao.lib.drivers.pyevolvedriver:pyevolvedriver
=======
      openmdao.lib.SimpleCaseIterDriver = openmdao.lib.drivers.simplecid:SimpleCaseIterDriver
      [openmdao.component]
      openmdao.lib.ExpectedImprovement = openmdao.lib.components.expected_improvement:ExpectedImprovement
      openmdao.lib.MultiObjExpectedImprovement = openmdao.lib.components.expected_improvement_multiobj:MultiObjExpectedImprovement
      openmdao.lib.ExternalCode = openmdao.lib.components.external_code:ExternalCode
      openmdao.lib.MetaModel = openmdao.lib.components.metamodel:MetaModel
      openmdao.lib.Mux = openmdao.lib.components.mux:Mux
      openmdao.lib.DeMux = openmdao.lib.components.mux:DeMux
      openmdao.lib.ParetoFilter = openmdao.lib.components.pareto_filter:ParetoFilter
      openmdao.lib.ProbIntersect = openmdao.lib.components.prob_intersect:ProbIntersect
      openmdao.lib.NastranComponent = openmdao.lib.components.nastran.nastran:NastranComponent
      [openmdao.variable]
      opendao.lib.Array = openmdao.lib.datatypes.array:Array
      opendao.lib.Enum = openmdao.lib.datatypes.enum:Enum
      opendao.lib.File = openmdao.lib.datatypes.file:File
      opendao.lib.Float = openmdao.lib.datatypes.float:Float
      opendao.lib.Int = openmdao.lib.datatypes.int:Int
>>>>>>> 0655baf1
      """,
      )<|MERGE_RESOLUTION|>--- conflicted
+++ resolved
@@ -58,10 +58,7 @@
       openmdao.lib.Genetic = openmdao.lib.drivers.genetic:Genetic
       openmdao.lib.FixedPointIterator = openmdao.lib.drivers.iterate:FixedPointIterator
       openmdao.lib.NEWSUMTdriver = openmdao.lib.drivers.newsumtdriver:NEWSUMTdriver
-<<<<<<< HEAD
       openmdao.lib.IPOPTdriver = openmdao.lib.drivers.ipoptdriver:IPOPTdriver
-      openmdao.lib.pyevolvedriver = openmdao.lib.drivers.pyevolvedriver:pyevolvedriver
-=======
       openmdao.lib.SimpleCaseIterDriver = openmdao.lib.drivers.simplecid:SimpleCaseIterDriver
       [openmdao.component]
       openmdao.lib.ExpectedImprovement = openmdao.lib.components.expected_improvement:ExpectedImprovement
@@ -79,6 +76,5 @@
       opendao.lib.File = openmdao.lib.datatypes.file:File
       opendao.lib.Float = openmdao.lib.datatypes.float:Float
       opendao.lib.Int = openmdao.lib.datatypes.int:Int
->>>>>>> 0655baf1
       """,
       )