--- conflicted
+++ resolved
@@ -9,15 +9,8 @@
 from openmdao.lib.datatypes.array import Array
 from openmdao.main.slot import Slot
 
-<<<<<<< HEAD
-# Traits from Enthought
-from enthought.traits.api import Bool, List, Str, Instance, \
-     Complex, CBool, Dict, ListStr, Any, TraitError, on_trait_change,\
-     implements, Interface, Python, Event, Dict
-=======
 # Traits from Enthought - don't import these directly because we may
 # change what they point to later
 from enthought.traits.api import Bool, List, Str, \
      Complex, CBool, Dict, ListStr, Any, on_trait_change,\
-     Python, Event, Dict
->>>>>>> 2ee43b1a
+     Python, Event, Dict