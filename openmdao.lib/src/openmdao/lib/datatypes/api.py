"""Psudo package providing a central place to access all of the
OpenMDAO datatypes standard library."""

# Traits that we've modified
from openmdao.lib.datatypes.enum import Enum
from openmdao.lib.datatypes.float import Float
from openmdao.lib.datatypes.file import File
from openmdao.lib.datatypes.int import Int
from openmdao.lib.datatypes.array import Array

# Traits from Enthought
from enthought.traits.api import Bool, List, Str, Instance, \
<<<<<<< HEAD
     Complex, CBool, Dict, ListStr, Any, TraitError, on_trait_change,\
     implements, Interface, Python, Event
=======
     Complex, CBool, Dict, ListStr, Any, TraitError, TraitType, on_trait_change,\
     implements, Interface, Python, Event, Dict
>>>>>>> 6960d2ce
<|MERGE_RESOLUTION|>--- conflicted
+++ resolved
@@ -10,10 +10,5 @@
 
 # Traits from Enthought
 from enthought.traits.api import Bool, List, Str, Instance, \
-<<<<<<< HEAD
      Complex, CBool, Dict, ListStr, Any, TraitError, on_trait_change,\
-     implements, Interface, Python, Event
-=======
-     Complex, CBool, Dict, ListStr, Any, TraitError, TraitType, on_trait_change,\
      implements, Interface, Python, Event, Dict
->>>>>>> 6960d2ce
