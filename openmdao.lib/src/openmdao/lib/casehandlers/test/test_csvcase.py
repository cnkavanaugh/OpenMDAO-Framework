"""
Test for CSVCaseRecorder and CSVCaseIterator.
"""
import os
import StringIO
import unittest


from openmdao.lib.casehandlers.api import CSVCaseIterator, CSVCaseRecorder, \
                                          ListCaseIterator, ListCaseRecorder, \
                                          DumpCaseRecorder
from openmdao.lib.datatypes.api import Array, Str, Slot
from openmdao.lib.drivers.api import SimpleCaseIterDriver, CaseIteratorDriver
from openmdao.main.api import Component, Assembly, Case, set_as_top
from openmdao.main.numpy_fallback import array
from openmdao.test.execcomp import ExecComp
<<<<<<< HEAD
from openmdao.util.testutil import assert_raises


=======
from openmdao.main.test.test_vartree import DumbVT
    
>>>>>>> a0da20af
class CSVCaseRecorderTestCase(unittest.TestCase):

    def setUp(self):
        self.top = top = set_as_top(Assembly())
        driver = top.add('driver', SimpleCaseIterDriver())
        top.add('comp1', ExecComp(exprs=['z=x+y']))
        top.add('comp2', ExecComp(exprs=['z=x+1']))
        top.connect('comp1.z', 'comp2.x')
        top.comp1.add('a_string', Str("Hello',;','", iotype='out'))
        top.comp1.add('a_array', Array(array([1.0, 3.0, 5.5]), iotype='out'))
        top.comp1.add('x_array', Array(array([1.0, 1.0, 1.0]), iotype='in'))
        top.comp1.add('vt', Slot(DumbVT, iotype='out'))
        top.comp1.vt = DumbVT()
        driver.workflow.add(['comp1', 'comp2'])
        
        # now create some Cases
        outputs = ['comp1.z', 'comp2.z', 'comp1.a_string', 'comp1.a_array[2]']
        cases = []
        for i in range(10):
            inputs = [('comp1.x', i+0.1), ('comp1.y', i*2 + .1), ('comp1.x_array[1]', 99.88)]
            cases.append(Case(inputs=inputs, outputs=outputs, label='case%s'%i))
        driver.iterator = ListCaseIterator(cases)
        
        self.filename = "openmdao_test_csv_case_iterator.csv"
        
    def tearDown(self):
<<<<<<< HEAD
        if os.path.exists(self.filename):
            os.remove(self.filename)        
=======
        try:
            self.top.driver.recorders[0].outfile.close()
        except:
            pass
        if os.path.exists(self.filename):
            os.remove(self.filename)
>>>>>>> a0da20af

    def test_inoutCSV(self):
        
        #This test runs some cases, puts them in a CSV file using a CSVCaseRecorder,
        #then runs the model again using the same cases, pulled out of the CSV file
        #by a CSVCaseIterator.  Finally the cases are dumped to a string after
        #being run for the second time.
        
        self.top.driver.recorders = [CSVCaseRecorder(filename=self.filename)]
        self.top.run()
        
        # now use the CSV recorder as source of Cases
        self.top.driver.iterator = self.top.driver.recorders[0].get_iterator()
        
        sout = StringIO.StringIO()
        self.top.driver.recorders = [DumpCaseRecorder(sout)]
        self.top.run()
        expected = [
            'Case: case8',
            '   uuid: ad4c1b76-64fb-11e0-95a8-001e8cf75fe',
            '   inputs:',
            '      comp1.x: 8.1',
            '      comp1.x_array[1]: 99.88',
            '      comp1.y: 16.1',
            '   outputs:',
            #"      comp1.a_list: [1, 'one', 1.0]",
            "      comp1.a_array[2]: 5.5",
            "      comp1.a_string: Hello',;','",
            '      comp1.z: 24.2',
            '      comp2.z: 25.2',
            ]
        lines = sout.getvalue().split('\n')
        for index, line in enumerate(lines):
            if line.startswith('Case: case8'):
                for i in range(len(expected)):
                    if expected[i].startswith('   uuid:'):
                        self.assertTrue(lines[index+i].startswith('   uuid:'))
                    else:
                        self.assertEqual(lines[index+i], expected[i])
                break
        else:
            self.fail("couldn't find the expected Case")
            
    def test_inoutCSV_delimiter(self):
        
        #Repeat test above using semicolon delimiter and ' as quote char.
        
        self.top.driver.recorders = [CSVCaseRecorder(filename=self.filename, delimiter=';', \
                                                     quotechar="'")]
        self.top.run()

        # now use the DB as source of Cases
        self.top.driver.iterator = self.top.driver.recorders[0].get_iterator()
        
        sout = StringIO.StringIO()
        self.top.driver.recorders = [DumpCaseRecorder(sout)]
        self.top.run()
        expected = [
            'Case: case8',
            '   uuid: ad4c1b76-64fb-11e0-95a8-001e8cf75fe',
            '   inputs:',
            '      comp1.x: 8.1',
            '      comp1.x_array[1]: 99.88',
            '      comp1.y: 16.1',
            '   outputs:',
            "      comp1.a_array[2]: 5.5",
            "      comp1.a_string: Hello',;','",
            '      comp1.z: 24.2',
            '      comp2.z: 25.2',
            ]
        lines = sout.getvalue().split('\n')
        for index, line in enumerate(lines):
            if line.startswith('Case: case8'):
                for i in range(len(expected)):
                    if expected[i].startswith('   uuid:'):
                        self.assertTrue(lines[index+i].startswith('   uuid:'))
                    else:
                        self.assertEqual(lines[index+i], expected[i])
                break
        else:
            self.fail("couldn't find the expected Case")
            
            
    def test_CSVCaseIterator_read_external_file_with_header(self):
        
        # Without a label column
        
        csv_data = ['"comp1.x", "comp1.y", "comp2.b_string"\n',
                    '33.5, 76.2, "Hello There"\n'
                    '3.14159, 0, "Goodbye z"\n'
                    ]
        
        outfile = open(self.filename, 'w')
        outfile.writelines(csv_data)
        outfile.close()
        
        self.top.comp2.add('b_string', Str("Hello',;','", iotype='in'))
        
        
        sout = StringIO.StringIO()
        self.top.driver.iterator = CSVCaseIterator(filename=self.filename)
        self.top.driver.recorders = [DumpCaseRecorder(sout)]
        self.top.run()
        
        self.assertEqual(self.top.comp1.x, 3.14159)
        self.assertEqual(self.top.comp1.y, 0.0)
        self.assertEqual(self.top.comp2.b_string, "Goodbye z")
        
        # With a label column
        
        csv_data = ['"label", "comp1.x", "comp1.y", "comp2.b_string"\n',
                    '"case1", 33.5, 76.2, "Hello There"\n'
                    ]
        
        outfile = open(self.filename, 'w')
        outfile.writelines(csv_data)
        outfile.close()
        
        self.top.driver.iterator = CSVCaseIterator(filename=self.filename)
        self.top.driver.recorders = [ListCaseRecorder()]
        self.top.run()
        
        it = self.top.driver.recorders[0].get_iterator()
        case1 = it.pop()
        self.assertEqual(case1.label, 'case1')
        
    def test_CSVCaseIterator_read_external_file_without_header(self):
        
        # Without a label column
        
        csv_data = ['33.5, 76.2, "Hello There"\n'
                    '3.14159, 0, "Goodbye z"\n'
                    ]
        
        outfile = open(self.filename, 'w')
        outfile.writelines(csv_data)
        outfile.close()
        
        header_dict = { 0 : "comp1.x",
                        1 : "comp1.y",
                        2 : "comp2.b_string",
                        }
        
        self.top.comp2.add('b_string', Str("Hello',;','", iotype='in'))
        
        
        sout = StringIO.StringIO()
        self.top.driver.iterator = CSVCaseIterator(filename=self.filename, \
                                                   headers=header_dict)
        self.top.driver.recorders = [DumpCaseRecorder(sout)]
        self.top.run()
        
        self.assertEqual(self.top.comp1.x, 3.14159)
        self.assertEqual(self.top.comp1.y, 0.0)
        self.assertEqual(self.top.comp2.b_string, "Goodbye z")
        
        # With a label column
        
        csv_data = ['"case1", 33.5, 76.2, "Hello There"\n'
                    ]
        
        header_dict = { 0 : "label",
                        1 : "comp1.x",
                        2 : "comp1.y",
                        3 : "comp2.b_string",
                        }
        
        outfile = open(self.filename, 'w')
        outfile.writelines(csv_data)
        outfile.close()
        
        self.top.driver.iterator = CSVCaseIterator(filename=self.filename, \
                                                   headers=header_dict)
        self.top.driver.recorders = [ListCaseRecorder()]
        self.top.run()
        
        it = self.top.driver.recorders[0].get_iterator()
        case1 = it.pop()
        self.assertEqual(case1.label, 'case1')
        
        
    def test_inoutCSV_empty_inputs(self):
        
        # now create some Cases
        outputs = ['comp1.z']
        cases = []
        for i in range(10):
            cases.append(Case(inputs=[], outputs=outputs, label='case%s'%i))
        self.top.driver.iterator = ListCaseIterator(cases)
            
        self.top.driver.recorders = [CSVCaseRecorder(filename=self.filename)]
        self.top.run()

        # now use the CSV recorder as source of Cases
        self.top.driver.iterator = self.top.driver.recorders[0].get_iterator()
        
        sout = StringIO.StringIO()
        self.top.driver.recorders = [DumpCaseRecorder(sout)]
        self.top.run()
        expected = [
            'Case: case8',
            '   uuid: ad4c1b76-64fb-11e0-95a8-001e8cf75fe',
            '   outputs:',
            '      comp1.z: 0.0',
            ]
        lines = sout.getvalue().split('\n')
        for index, line in enumerate(lines):
            if line.startswith('Case: case8'):
                for i in range(len(expected)):
                    if expected[i].startswith('   uuid:'):
                        self.assertTrue(lines[index+i].startswith('   uuid:'))
                    else:
                        self.assertEqual(lines[index+i], expected[i])
                break
        else:
            self.fail("couldn't find the expected Case")
            
    def test_flatten(self):
        # create some Cases
        outputs = ['comp1.a_array', 'comp1.vt']
        inputs = [('comp1.x_array', array([2.0, 2.0, 2.0]))]
        self.top.driver.iterator = ListCaseIterator([Case(inputs=inputs, outputs=outputs, label='case1')])
        self.top.driver.recorders = [CSVCaseRecorder(filename=self.filename)]
        self.top.run()
        self.top.driver.recorders[0].outfile.close()
        
        # now use the CSV recorder as source of Cases
        self.top.driver.iterator = self.top.driver.recorders[0].get_iterator()
        
        sout = StringIO.StringIO()
        self.top.driver.recorders = [DumpCaseRecorder(sout)]
        self.top.run()
        expected = [
            'Case: case1',
            '   uuid: ad4c1b76-64fb-11e0-95a8-001e8cf75fe',
            '   inputs:',
            '      comp1.x_array[0]: 2.0',
            '      comp1.x_array[1]: 2.0',
            '      comp1.x_array[2]: 2.0',
            '   outputs:',
            "      comp1.a_array[0]: 1.0",
            "      comp1.a_array[1]: 3.0",
            "      comp1.a_array[2]: 5.5",
            "      comp1.vt.v1: 1.0",
            "      comp1.vt.v2: 2.0",
            "      comp1.vt.vt2.vt3.a: 1.0",
            "      comp1.vt.vt2.vt3.b: 12.0",
            "      comp1.vt.vt2.x: -1.0",
            "      comp1.vt.vt2.y: -2.0",
            ]
        lines = sout.getvalue().split('\n')
        for index, line in enumerate(lines):
            if line.startswith('Case: case1'):
                for i in range(len(expected)):
                    if expected[i].startswith('   uuid:'):
                        self.assertTrue(lines[index+i].startswith('   uuid:'))
                    else:
                        self.assertEqual(lines[index+i], expected[i])
                break
        else:
            self.fail("couldn't find the expected Case")
        

    def test_CSVCaseRecorder_messages(self):
        rec = CSVCaseRecorder(filename=self.filename)
        rec.record(Case(inputs=[('comp1.x',2.0),('comp1.y',4.3),('comp2.x',1.9)]))
        try:
<<<<<<< HEAD
            self.top.driver.recorders[0].record(case)
        except ValueError, err:
            msg = "CSV format does not support variables of type <type 'NoneType'>"
            self.top.driver.recorders[0].close()
            self.assertEqual(msg, str(err))
        else:
            self.top.driver.recorders[0].close()
            self.fail('ValueError Expected')
=======
            rec.record(Case(inputs=[('comp1.x',2.0),('comp2.x',1.9)]))
        except Exception as err:
            self.assertEqual(str(err), "number of data points doesn't match header size in CSV recorder")
        else:
            self.fail("Exception expected")
        finally:
            rec.outfile.close()
        
        ## BAN - took this test out because only types with a flattener function
        ##       will be returned by the Case, so incompatible types just won't
        ##       be seen by the CSVCaseRecorder at all.  Need to discuss with
        ##       users (and Ken) to see if this is reasonable.
        #self.top.comp2.add('a_slot', Slot(object, iotype='in'))
        #self.top.driver.recorders = [CSVCaseRecorder(filename=self.filename)]

        #case = Case(inputs=[('comp2.a_slot', None)])
        #try:
            #self.top.driver.recorders[0].record(case)
        #except ValueError, err:
            #msg = "CSV format does not support variables of type <type 'NoneType'>"
            #self.top.driver.recorders[0].outfile.close()
            #self.assertEqual(msg, str(err))
        #else:
            #self.top.driver.recorders[0].outfile.close()
            #self.fail('ValueError Expected')
>>>>>>> a0da20af
        
    def test_close(self):
        self.top.driver.recorders = [CSVCaseRecorder(filename=self.filename)]
        self.top.run()
        case = Case(inputs=[('comp2.a_slot', None)])
        assert_raises(self, 'self.top.driver.recorders[0].record(case)',
                      globals(), locals(), RuntimeError,
                      'Attempt to record on closed recorder')


if __name__ == '__main__':
    unittest.main()<|MERGE_RESOLUTION|>--- conflicted
+++ resolved
@@ -14,14 +14,10 @@
 from openmdao.main.api import Component, Assembly, Case, set_as_top
 from openmdao.main.numpy_fallback import array
 from openmdao.test.execcomp import ExecComp
-<<<<<<< HEAD
 from openmdao.util.testutil import assert_raises
-
-
-=======
 from openmdao.main.test.test_vartree import DumbVT
     
->>>>>>> a0da20af
+
 class CSVCaseRecorderTestCase(unittest.TestCase):
 
     def setUp(self):
@@ -48,17 +44,10 @@
         self.filename = "openmdao_test_csv_case_iterator.csv"
         
     def tearDown(self):
-<<<<<<< HEAD
-        if os.path.exists(self.filename):
-            os.remove(self.filename)        
-=======
-        try:
-            self.top.driver.recorders[0].outfile.close()
-        except:
-            pass
+        for recorder in self.top.driver.recorders:
+            recorder.close()
         if os.path.exists(self.filename):
             os.remove(self.filename)
->>>>>>> a0da20af
 
     def test_inoutCSV(self):
         
@@ -283,7 +272,6 @@
         self.top.driver.iterator = ListCaseIterator([Case(inputs=inputs, outputs=outputs, label='case1')])
         self.top.driver.recorders = [CSVCaseRecorder(filename=self.filename)]
         self.top.run()
-        self.top.driver.recorders[0].outfile.close()
         
         # now use the CSV recorder as source of Cases
         self.top.driver.iterator = self.top.driver.recorders[0].get_iterator()
@@ -326,23 +314,13 @@
         rec = CSVCaseRecorder(filename=self.filename)
         rec.record(Case(inputs=[('comp1.x',2.0),('comp1.y',4.3),('comp2.x',1.9)]))
         try:
-<<<<<<< HEAD
-            self.top.driver.recorders[0].record(case)
-        except ValueError, err:
-            msg = "CSV format does not support variables of type <type 'NoneType'>"
-            self.top.driver.recorders[0].close()
-            self.assertEqual(msg, str(err))
-        else:
-            self.top.driver.recorders[0].close()
-            self.fail('ValueError Expected')
-=======
             rec.record(Case(inputs=[('comp1.x',2.0),('comp2.x',1.9)]))
         except Exception as err:
             self.assertEqual(str(err), "number of data points doesn't match header size in CSV recorder")
         else:
             self.fail("Exception expected")
         finally:
-            rec.outfile.close()
+            rec.close()
         
         ## BAN - took this test out because only types with a flattener function
         ##       will be returned by the Case, so incompatible types just won't
@@ -356,12 +334,11 @@
             #self.top.driver.recorders[0].record(case)
         #except ValueError, err:
             #msg = "CSV format does not support variables of type <type 'NoneType'>"
-            #self.top.driver.recorders[0].outfile.close()
+            #self.top.driver.recorders[0].close()
             #self.assertEqual(msg, str(err))
         #else:
-            #self.top.driver.recorders[0].outfile.close()
+            #self.top.driver.recorders[0].close()
             #self.fail('ValueError Expected')
->>>>>>> a0da20af
         
     def test_close(self):
         self.top.driver.recorders = [CSVCaseRecorder(filename=self.filename)]
