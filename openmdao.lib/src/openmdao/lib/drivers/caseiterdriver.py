--- conflicted
+++ resolved
@@ -74,11 +74,7 @@
         self._rerun = []  # Cases that failed and should be retried.
 
     def execute(self):
-<<<<<<< HEAD
         """ Runs all cases and records results in `recorder`. """
-=======
-        """ Run each case in `iterator` and record results in `recorder`. """
->>>>>>> e63f43ad
         self.setup()
         self.resume()
 
@@ -505,15 +501,13 @@
     to the ROSE framework. Concurrent evaluation is supported, with the various
     evaluations executed across servers obtained from the
     :class:`ResourceAllocationManager`.
-
-    - The `iterator` input provides the cases to be evaluated.
     """
 
     iterator = Instance(ICaseIterator, iotype='in',
                         desc='Iterator supplying Cases to evaluate.')
     
     def get_case_iterator(self):
-        """Returns a new iterator over the Case set"""
+        """Returns a new iterator over the Case set."""
         if self.iterator:
             return self.iterator.__iter__()
         else:
