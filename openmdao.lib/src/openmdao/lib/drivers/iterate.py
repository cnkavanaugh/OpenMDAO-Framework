"""
A simple iteration driver. Basically runs a workflow, passing the output
to the input for the next iteration. Relative change and number of iterations
are used as termination criteria.
"""

import logging
# pylint: disable-msg=E0611,F0401
try:
    from numpy import zeros
    from numpy.linalg import norm
except ImportError as err:
    logging.warn("In %s: %r" % (__file__, err))

from openmdao.lib.datatypes.api import Float, Int, Bool, Enum, List, Str
from openmdao.main.api import Driver, Case, ExprEvaluator
from openmdao.util.decorators import add_delegate, stub_if_missing_deps
from openmdao.main.hasstopcond import HasStopConditions
from openmdao.main.exceptions import RunStopped
from openmdao.main.hasparameters import HasParameters
from openmdao.main.hasconstraints import HasEqConstraints
from openmdao.main.interfaces import IHasParameters, IHasEqConstraints, implements

@stub_if_missing_deps('numpy')
@add_delegate(HasParameters, HasEqConstraints)
class FixedPointIterator(Driver):
    """ A simple fixed point iteration driver, which runs a workflow and passes
    the value from the output to the input for the next iteration. Relative
    change and number of iterations are used as termination criterea. This type
    of iteration is also known as Gauss-Seidel."""
    
    implements(IHasParameters, IHasEqConstraints)

    # pylint: disable-msg=E1101
    max_iteration = Int(25, iotype='in', desc='Maximum number of '
                                         'iterations before termination.')
    
<<<<<<< HEAD
    iteration = Int(0, iotype="out", desc='iteration counter')
    
    tolerance = Float(1.0e-5, iotype='in', desc='Absolute convergence '
=======
    tolerance = Float(1.0e-3, iotype='in', desc='Absolute convergence '
>>>>>>> c602fd6c
                                            'tolerance between iterations.')
    
    norm_order = Enum('Infinity', ['Infinity', 'Euclidean'], 
                       desc = 'For multivariable iteration, type of norm'
                                   'to use to test convergence.')

    # Extra variables for printing
    printvars = List(Str, iotype='in', desc='List of extra variables to '
                               'output in the recorder.')
    
    def __init__(self):
        super(FixedPointIterator, self).__init__()
        
        self.history = zeros(0)
        self.current_iteration = 0
        
    def execute(self):
        """Perform the iteration."""
        self._check_config()
        

        nvar = len(self.get_parameters().values())
        history = zeros([self.max_iteration, nvar])
        delta = zeros(nvar)
        
        # Get and save the intial value of the input parameters
        val0 = zeros(nvar)
        for i, val in enumerate(self.get_parameters().values()):
            val0[i] = val.evaluate(self.parent)
                
        # perform an initial run
        self.run_iteration()
        self.current_iteration = 0
        
        for i, val in enumerate(self.get_eq_constraints().values()):
            
            term = val.evaluate(self.parent)
            history[0, i] = term[0] - term[1]

        if self.norm_order == 'Infinity':
            order = float('inf')
        else:
            order = 2

        unconverged = True
        while unconverged:
            self.iteration += 1    


            if self._stop:
                self.raise_exception('Stop requested', RunStopped)

            # check max iteration
            if self.current_iteration >= self.max_iteration-1:
                self.history = history[:self.current_iteration+1, :]
<<<<<<< HEAD
                self.raise_exception('Max iterations exceeded without ' + \
                                     'convergence.', RuntimeError)
                #break
                
=======
                
                self._logger.warning('Max iterations exceeded without ' + \
                                     'convergence.')
                return
>>>>>>> c602fd6c
                
            # Pass output to input
            val0 += history[self.current_iteration, :]
            self.set_parameters(val0)

            # run the workflow
            self.run_iteration()
            
            if self.recorders:
                # Write out some relevant information to the first recorder               
                case_input = []
                for target,param in self.get_parameters().iteritems():
                    case_input.append([target[0], param.evaluate()])
                if self.printvars:
                    case_output = [(name,
                                    ExprEvaluator(name, scope=self.parent).evaluate())
                                           for name in self.printvars]
                else:
                    case_output = []
                
                case = Case(case_input, case_output,parent_uuid=self._case_id)
                
                self.recorders[0].record(case)
                
            self.current_iteration += 1
        
            # check convergence
            for i, val in enumerate(self.get_eq_constraints().values()):
            
                term = val.evaluate(self.parent)
                delta[i] = term[0] - term[1]
                
            
            history[self.current_iteration] = delta
            
            if norm(delta, order) < self.tolerance:
                break
            # relative tolerance -- problematic around 0
            #if abs( (val1-val0)/val0 ) < self.tolerance:
            #    break
        self.history = history[:self.current_iteration+1, :]
        
    def _check_config(self):
        """Make sure the problem is set up right."""
        
        ncon = len(self.get_eq_constraints())
        
        if ncon == 0:
            msg = "FixedPointIterator requires a constraint equation."
            self.raise_exception(msg, RuntimeError)
            
        params = self.get_parameters().values()
        nparm = len(params)
        
        if nparm == 0:
            msg = "FixedPointIterator requires an input parameter."
            self.raise_exception(msg, RuntimeError)
            
        if ncon != nparm:
            msg = "The number of input parameters must equal the number of" + \
                  " output constraint equations in FixedPointIterator."
            self.raise_exception(msg, RuntimeError)

@add_delegate(HasStopConditions)
class IterateUntil(Driver):
    """ A simple driver to run a workflow until some stop condition is met """

    max_iterations = Int(10,iotype="in", desc="maximun number of iterations")
    iteration = Int(0,iotype="out",desc="current iteration counter")
    run_at_least_once = Bool(True, iotype="in", desc="If True, driver will ignore stop conditions for the first iteration, and run at least one iteration")
    
    def start_iteration(self):
        """ Code executed before the iteration """
        self.iterations = 0
    
    def continue_iteration(self): 
        if self.iteration<1 and self.run_at_least_once:
            self.iteration += 1
            return True

        if self.should_stop():
            return False
        if self.iteration < self.max_iterations: 
            self.iteration += 1
            return True
        
        return False
    
    
# End iterate.py<|MERGE_RESOLUTION|>--- conflicted
+++ resolved
@@ -34,14 +34,7 @@
     # pylint: disable-msg=E1101
     max_iteration = Int(25, iotype='in', desc='Maximum number of '
                                          'iterations before termination.')
-    
-<<<<<<< HEAD
-    iteration = Int(0, iotype="out", desc='iteration counter')
-    
-    tolerance = Float(1.0e-5, iotype='in', desc='Absolute convergence '
-=======
     tolerance = Float(1.0e-3, iotype='in', desc='Absolute convergence '
->>>>>>> c602fd6c
                                             'tolerance between iterations.')
     
     norm_order = Enum('Infinity', ['Infinity', 'Euclidean'], 
@@ -97,17 +90,10 @@
             # check max iteration
             if self.current_iteration >= self.max_iteration-1:
                 self.history = history[:self.current_iteration+1, :]
-<<<<<<< HEAD
-                self.raise_exception('Max iterations exceeded without ' + \
-                                     'convergence.', RuntimeError)
-                #break
-                
-=======
                 
                 self._logger.warning('Max iterations exceeded without ' + \
                                      'convergence.')
                 return
->>>>>>> c602fd6c
                 
             # Pass output to input
             val0 += history[self.current_iteration, :]
