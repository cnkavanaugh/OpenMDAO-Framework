--- conflicted
+++ resolved
@@ -445,7 +445,7 @@
                     case_input.append([var, val])
                 
                 if self.printvars:
-                    case_output = [(name, \
+                    case_output = [(name,
                                     ExprEvaluator(name, scope=self).evaluate())
                                            for name in self.printvars]
                 else:
@@ -455,12 +455,8 @@
                 for i, val in enumerate(self.constraint_vals):
                     case_output.append(["Constraint%d" % i, val])
                 
-<<<<<<< HEAD
-                case = Case(case_input, case_output, label='case%s' % self.iter_count,
-=======
-                case = Case(case_input, case_output, \
+                case = Case(case_input, case_output,
                             desc='case%s' % self.iter_count,
->>>>>>> 9247b745
                             parent_uuid=self._case_id)
                 
                 self.recorder.record(case)
