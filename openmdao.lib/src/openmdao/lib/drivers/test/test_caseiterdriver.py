--- conflicted
+++ resolved
@@ -20,13 +20,10 @@
 from openmdao.main.resource import ResourceAllocationManager, ClusterAllocator
 
 from openmdao.lib.datatypes.api import Float, Bool, Array
-<<<<<<< HEAD
-=======
-from openmdao.lib.casehandlers.api import ListCaseIterator, SequenceCaseFilter
->>>>>>> d51d27d1
 from openmdao.lib.drivers.caseiterdriver import CaseIteratorDriver
 from openmdao.lib.drivers.simplecid import SimpleCaseIterDriver
-from openmdao.lib.casehandlers.listcase import ListCaseRecorder, ListCaseIterator
+from openmdao.lib.casehandlers.api import ListCaseRecorder, ListCaseIterator, \
+                                          SequenceCaseFilter
 
 from openmdao.test.cluster import init_cluster
 
