# This buildout config takes whatever's in our regular buildout.cfg
# and bundles it up into a tar file containing all of the eggs needed
# to create the buildout.

[buildout]
# We can 'extend' another (could also be mutiple) buildout config file
# We could also supply URLs here to use remote configs
extends = buildout.cfg


# buildout lets you use +=, -= operations to add or remove things
# from the buildout config you're extending.
parts += eggbundler


[eggbundler]
recipe = openmdao.recipes:eggbundler

# specify the overall version of the bundle
bundle_name = OpenMDAO
bundle_version = 0.1


# Specify partname.attribute that contains a list of distribs needed for
# this buildout. If more than one list named here, the final list will be
# the union of the contents of all of the lists
distrib_lists = app.eggs

# Put names of parts you want to be excluded from the bundled buildout.cfg here
exclude_parts = wingsetup
                sphinxbuild
                eggbundler

<<<<<<< HEAD
# if this is true, hardwire the buildout to the specific versions that
# we're using. 
=======
# If this is true, hardwire the buildout to the specific versions that
# we're using. This should normally be true unless you like to live
# dangerously.
>>>>>>> c2960069
fix_versions = true

# Specify files and/or directories to copy to the bundle.
# You can specify a destination directory stucture on the right side
# of the '=' if you need to. Otherwise, you just get a file or directory
# in the top level of the archive with the given basename of the path
# you provide.
extra_data = ../docs/_build/html
             ../contrib/m4=contrib/m4

<<<<<<< HEAD
=======
## set this to false if you don't want to create the tar file, but
## just want to look at the generated bundle for debugging purposes
>>>>>>> c2960069
#archive = false

<|MERGE_RESOLUTION|>--- conflicted
+++ resolved
@@ -31,14 +31,9 @@
                 sphinxbuild
                 eggbundler
 
-<<<<<<< HEAD
-# if this is true, hardwire the buildout to the specific versions that
-# we're using. 
-=======
 # If this is true, hardwire the buildout to the specific versions that
 # we're using. This should normally be true unless you like to live
 # dangerously.
->>>>>>> c2960069
 fix_versions = true
 
 # Specify files and/or directories to copy to the bundle.
@@ -49,10 +44,7 @@
 extra_data = ../docs/_build/html
              ../contrib/m4=contrib/m4
 
-<<<<<<< HEAD
-=======
 ## set this to false if you don't want to create the tar file, but
 ## just want to look at the generated bundle for debugging purposes
->>>>>>> c2960069
 #archive = false
 
