[buildout]
develop = 
   ../openmdao.main
   ../openmdao.lib
   ../openmdao.recipes
   ../eggsrc/npsscomponent

parts = 
   rec
   app
   wingsetup
   sphinxbuild

# note, eggs actually live in the 'dist' dir under the specified
# download-cache
#download-cache = /OpenMDAO/distrib-cache
#install-from-cache = true
newest = false

index = http://torpedo.grc.nasa.gov:31001
#find-links = http://???

[rec]
recipe = zc.recipe.egg:scripts
eggs = zc.recipe.egg

[wingsetup]
recipe = openmdao.recipes:wingproj

# NOTE: using zc.recipe.egg, you can specify version
# requirements, for example:
# eggs = openmdao.main==1.2
#        openmdao.lib>=0.4
[app]
#recipe = zc.recipe.egg:scripts
recipe = openmdao.recipes:isolatedegg
# put all of the eggs this part depends on here
eggs = zope.interface
       zope.component
       zope.schema
       PyYAML
       ScientificPython
       coverage
       nose
       openmdao.main
       openmdao.lib
       conmin
       PIL
       Sphinx==0.5.1
<<<<<<< HEAD
       npsscomponent
=======
       PIL
#       npsscomponent
>>>>>>> f8121b1e

# the nosetests script comes with nose. Just rename it to test
scripts = nosetests=test

# can explicitly make a script out of any python function like this
# entry-points = somename=my.module.path:a.b.myfunct other=foo.bar:x.y.z

# custom python interpreter with all of the paths we need
interpreter = python

[sphinxbuild]
recipe = openmdao.recipes:sphinxbuild

<|MERGE_RESOLUTION|>--- conflicted
+++ resolved
@@ -47,12 +47,8 @@
        conmin
        PIL
        Sphinx==0.5.1
-<<<<<<< HEAD
+       PIL
        npsscomponent
-=======
-       PIL
-#       npsscomponent
->>>>>>> f8121b1e
 
 # the nosetests script comes with nose. Just rename it to test
 scripts = nosetests=test
