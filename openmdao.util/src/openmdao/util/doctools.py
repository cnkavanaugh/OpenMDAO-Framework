"""
A utility to extract Traits information from the code and get it into the Sphinx documentation.

NOTE: No traits docs will be generated unless the class containing the traits has a doc string!
"""

from enthought.traits.api import HasTraits, MetaHasTraits, Any, Python, Event
from enthought.traits.trait_base import not_none
from inspect import getmro, ismodule, getmembers, ismethod, isclass
import inspect
from sys import maxint, float_info
from enthought.traits.api import Instance

excludes = (Any, Python, Event, type)

def get_traits_info(app, what, name, obj, options, lines):
    """
    Gets traits info.
    """

    #Get the API information for OpenMDAO
    if (name.endswith(".api") and ismodule(obj)):

        #get functions
        fns = getmembers(obj, inspect.isfunction)
        for n,v in fns:
            filename = v.__module__ + ".py"
            lines.append(":ref:`%s<%s>`" %(n,filename))
            lines.append('\n')
      
        #get classes
        cls = getmembers(obj, inspect.isclass)
        for n1, v1 in cls:
            module = v1.__module__
            if (module=="enthought.traits.trait_types"):
                filename2 = ("http://code.enthought.com/projects/files/ETS32_API/enthought.traits.trait_types.%s.html" %n1)
                lines.append("`%s <%s>`_" %(n1, filename2))
            else:
                filename2 = module + ".py"
                lines.append(":ref:`%s<%s>`" %(n1,filename2))
            lines.append('\n')
        
    
    if not (isinstance(obj, MetaHasTraits) or isinstance(obj, HasTraits)):
        return
    
    #gets a list of the class heirarchy.
    classes = getmro(obj)
    
    #gets a dict of all traits in this class, including those from base classes  
    this_class_traits = obj.class_traits()
   
    #gets a dict of all traits in this class' base class
    base_class_traits = classes[1].class_traits()

    #The things we want to keep will be those that are
    #unique to the current class, and those that appear in the
    #base but are overridden by the current class.  So keep each
    #item in this class' list that doesn't appear in the 
    #base classes' lists.
    keepers = {}
    
    for trt, trt_val in this_class_traits.items():
        if not (base_class_traits.has_key(trt)):
            keepers[trt] = trt_val        
        else:
            #the names are the same, so check the objects
            #to see if they are the same.  if they aren't,
            # there's an override in this class; keep it!
            if not (trt_val == base_class_traits[trt]):
                keepers[trt] = trt_val
                
    keepers_in={}
    keepers_out={}
    keepers_instance={}
    keepers_undefined={}
    
    #Now we need to SORT the traits by input/output type.
    for t,val in keepers.items():
        #As long as it's not an excluded type, add it.
        if not isinstance(val.trait_type, excludes):
            if (val.trait_type._metadata.has_key("iotype")):
                if (val.trait_type._metadata["iotype"] =="in"):
                    keepers_in[t]=val
                elif  (val.trait_type._metadata["iotype"] == "out"):
                    keepers_out[t]=val
            elif (type(val.trait_type).__name__ == "Instance"):
                keepers_instance[t]=val        
            else:
                keepers_undefined[t]=val
                
    dicts = (keepers_instance, keepers_in, keepers_out, keepers_undefined)
    
    for dic in dicts:
        sortedDict = _sortedDictVals(dic)
        for t, val in sortedDict:
            lines.append('')
            #Now just need to spit out the traits in the proper format into the documentation 
            if (val.is_trait_type(Instance)):
                lines.extend(["*%s* (%s) **%s**" %(type(val.trait_type).__name__, val.trait_type.klass.__name__, t)])
            else:
                lines.extend(["*%s* **%s**" %(type(val.trait_type).__name__, t)])
<<<<<<< HEAD
            if (val.desc is not None):
                lines.extend(["  %s" %val.desc])
                lines.append('')
	    lines.extend(["  * default:  '%s'" %(val.trait_type).default_value]) 
=======
            lines.extend(["  %s" %val.desc])
            lines.append('')
            lines.extend(["  * default:  '%s'" %(val.trait_type).default_value]) 
>>>>>>> 3eea4dbe
            if (val.iotype is not None):
                lines.extend(["  * iotype:  '%s'" %val.iotype])
            if (val.units is not None):
                lines.extend(["  * units: '%s'" %val.units])    
            if (val.low is not None):
                if (val.low == (-1 * maxint)):
                    continue
                elif (val.low == (-float_info.max)):
                    continue
                else:
                    lines.extend(['  * low:  %s' %val.low])
            if (val.high is not None):
                if val.high is maxint:
                    continue
                elif val.high is float_info.max:
                    continue
                else:
                    lines.extend(['  * high:  %s' %val.high])
    
            #now to put in the metadata added by users, or not specially handled.
            dontdo=('iotype', 'units', 'low', 'high', 'type', 'desc', 'instance_handler', 'parent', 'array')
            metadata = val.trait_type._metadata.items()
            for m, v in metadata:
                if m not in dontdo:
                    if isinstance(v, basestring):
                        v = "'%s'" %v  
                    lines.extend(['  *  %s:  %s' %(m, v)])
                    
            lines.append('')
            
def setup(app):
    """
    Connect the doctools to the process-docstring hook
    """
    app.connect('autodoc-process-docstring', get_traits_info)

def _sortedDictVals(unsorted_dict):
    """
    Sort a dictionary into alphabetical order by keys.
    """
    items = unsorted_dict.items()
    items.sort()
    return items

if __name__ == '__main__': # pragma no cover
    from openmdao.lib.components.api import ExternalCode
    lines = []
    get_traits_info(None, 'class', 'foo', ExternalCode, None, lines)
    for line in lines:
        print line<|MERGE_RESOLUTION|>--- conflicted
+++ resolved
@@ -1,6 +1,5 @@
 """
 A utility to extract Traits information from the code and get it into the Sphinx documentation.
-
 NOTE: No traits docs will be generated unless the class containing the traits has a doc string!
 """
 
@@ -100,16 +99,10 @@
                 lines.extend(["*%s* (%s) **%s**" %(type(val.trait_type).__name__, val.trait_type.klass.__name__, t)])
             else:
                 lines.extend(["*%s* **%s**" %(type(val.trait_type).__name__, t)])
-<<<<<<< HEAD
             if (val.desc is not None):
                 lines.extend(["  %s" %val.desc])
                 lines.append('')
 	    lines.extend(["  * default:  '%s'" %(val.trait_type).default_value]) 
-=======
-            lines.extend(["  %s" %val.desc])
-            lines.append('')
-            lines.extend(["  * default:  '%s'" %(val.trait_type).default_value]) 
->>>>>>> 3eea4dbe
             if (val.iotype is not None):
                 lines.extend(["  * iotype:  '%s'" %val.iotype])
             if (val.units is not None):
