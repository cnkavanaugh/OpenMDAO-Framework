--- conflicted
+++ resolved
@@ -1621,18 +1621,13 @@
 def after_install(options, home_dir):
     global logger, openmdao_prereqs
     
-<<<<<<< HEAD
-    reqs = ['setupdocs==1.0.5', 'networkx==1.3', 'jinja2==2.4', 'traits==3.3.0', 'slsqp==1.0.1', 'fabric==0.9.3', 'pyparsing==1.5.2', 'pyevolve==0.6', 'argparse==1.2.1', 'nose==0.11.3', 'zope.interface==3.6.1', 'pygments==1.3.1', 'decorator==3.2.0', 'docutils==0.6', 'newsumt==1.1.0', 'ordereddict==1.1', 'boto==2.0rc1', 'cobyla==1.0.1', 'paramiko==1.7.7.1', 'sphinx==1.0.6', 'virtualenv==1.6.4', 'conmin==1.0.1', 'pycrypto==2.3']
-    guireqs = ['jsonpickle==0.4.0', 'tornado==2.2', 'pyzmq-static==2.1.11.1', 'django==1.3.1']
-=======
     reqs = ['SetupDocs==1.0.5', 'docutils==0.8.1', 'Pyevolve==0.6', 'newsumt==1.1.0', 'Pygments==1.3.1', 'ordereddict==1.1', 'boto==2.0rc1', 'pycrypto==2.3', 'paramiko==1.7.7.1', 'decorator==3.2.0', 'Sphinx==1.1.3', 'Fabric==0.9.3', 'Jinja2==2.4', 'Traits==3.3.0', 'nose==0.11.3', 'zope.interface==3.6.1', 'networkx==1.3', 'pyparsing==1.5.2', 'conmin==1.0.1', 'virtualenv==1.6.4', 'argparse==1.2.1', 'cobyla==1.0.1', 'slsqp==1.0.1']
     # Only linux needs the modules for doing the GUI unit testing at this time
     if sys.platform.startswith( "linux" ):
-        guireqs = ['web.py==0.36', 'jsonpickle==0.4.0', 'Django==1.3.1',  'easyprocess==0.1.3',
+        guireqs = ['jsonpickle==0.4.0', 'tornado==2.2', 'pyzmq-static==2.1.11.1', 'django==1.3.1',  'easyprocess==0.1.3',
                    'path.py==2.2.2', 'pyvirtualdisplay==0.0.9', 'lazr.testing==0.1.2a', 'mocker==1.1', 'zope.testrunner==4.0.4', 'zope.exceptions==3.6.1' ]
     else:
-        guireqs = ['web.py==0.36', 'jsonpickle==0.4.0', 'Django==1.3.1' ]
->>>>>>> 8a7c9b28
+        guireqs = ['jsonpickle==0.4.0', 'tornado==2.2', 'pyzmq-static==2.1.11.1', 'django==1.3.1']
     
     if options.findlinks is None:
         url = 'http://openmdao.org/dists'
