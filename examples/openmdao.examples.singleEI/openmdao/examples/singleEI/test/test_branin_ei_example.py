"""
Test for single criteria EI example.
"""

import unittest
import random

from pyevolve import Selectors

from openmdao.main.api import set_as_top
from openmdao.examples.singleEI.branin_ei_example import Analysis, Iterator
from openmdao.lib.doegenerators.full_factorial import FullFactorial



class EITest(unittest.TestCase):
    """Test to make sure the EI sample problem works as it should"""
    
    def setUp(self):
<<<<<<< HEAD
        random.seed(10)
        # pyevolve does some caching that causes failures during our
        # complete unit tests due to stale values in the cache attributes
        # below, so reset them here
        Selectors.GRankSelector.cachePopID = None
        Selectors.GRankSelector.cacheCount = None
        Selectors.GRouletteWheel.cachePopID = None
        Selectors.GRouletteWheel.cacheWheel = None
=======
        pass
>>>>>>> 51c8069e

    def tearDown(self):
        pass
    
    def test_EI(self): 
        random.seed(10)
        analysis = Analysis()
        
        set_as_top(analysis)
        analysis.DOE_trainer.DOEgenerator = FullFactorial(3, 2)
        analysis.iterations = 3
        analysis.run()
        analysis.cleanup()
        self.assertAlmostEqual(9.93,analysis.EI_driver.next_case[0].inputs[0][2],1)
        self.assertAlmostEqual(10.81,analysis.EI_driver.next_case[0].inputs[1][2],1)
        
        
if __name__=="__main__": #pragma: no cover
    unittest.main()<|MERGE_RESOLUTION|>--- conflicted
+++ resolved
@@ -4,6 +4,8 @@
 
 import unittest
 import random
+
+from numpy import random as numpy_random
 
 from pyevolve import Selectors
 
@@ -17,8 +19,8 @@
     """Test to make sure the EI sample problem works as it should"""
     
     def setUp(self):
-<<<<<<< HEAD
         random.seed(10)
+        numpy_random.seed(10)
         # pyevolve does some caching that causes failures during our
         # complete unit tests due to stale values in the cache attributes
         # below, so reset them here
@@ -26,15 +28,11 @@
         Selectors.GRankSelector.cacheCount = None
         Selectors.GRouletteWheel.cachePopID = None
         Selectors.GRouletteWheel.cacheWheel = None
-=======
-        pass
->>>>>>> 51c8069e
 
     def tearDown(self):
         pass
     
     def test_EI(self): 
-        random.seed(10)
         analysis = Analysis()
         
         set_as_top(analysis)
